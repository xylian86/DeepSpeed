--- conflicted
+++ resolved
@@ -2,12 +2,10 @@
 import torch.distributed as dist
 import deepspeed
 import pytest
-<<<<<<< HEAD
 from .common import distributed_test
-=======
-from common import distributed_test
+
 import deepspeed.utils.groups as groups
->>>>>>> fcb3ca5e
+
 
 
 def test_sparse_adam(tmpdir):
