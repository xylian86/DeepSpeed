# Copyright (c) Microsoft Corporation.
# SPDX-License-Identifier: Apache-2.0

# DeepSpeed Team

import json
import logging
<<<<<<< HEAD
import os
import pickle
=======
from typing import Any
from packaging import version
>>>>>>> 953e3e31

from .engine_v2 import InferenceEngineV2
from .config_v2 import RaggedInferenceEngineConfig
from .checkpoint import HuggingFaceCheckpointEngine
from .logging import inference_logger
from .model_implementations import (
    OPTPolicy,
    Llama2Policy,
    MistralPolicy,
)
from .model_implementations.inference_policy_base import POLICIES, InferenceV2Policy
from .model_implementations.flat_model_helpers import make_metadata_filename, ModelMetadata


def buid_engine_from_ds_checkpoint(path: str,
                                   engine_config: RaggedInferenceEngineConfig,
                                   debug_level: int = logging.INFO) -> InferenceEngineV2:
    """
    Creates an engine from a checkpoint saved by ``InferenceEngineV2``.

    Arguments:
        path: Path to the checkpoint. This does not need to point to any files in particular,
            just the directory containing the checkpoint.
        engine_config: Engine configuration. See ``RaggedInferenceEngineConfig`` for details.
        debug_level: Logging level to use. Unless you are actively seeing issues, the recommended
            value is ``logging.INFO``.

    Returns:
        Fully initialized inference engine ready to serve queries.
    """

    inference_logger(level=debug_level)
    # Load metadata, for grabbing the policy name we'll have all ranks just check for
    # rank 0.
    metadata_filename = make_metadata_filename(path, 0, engine_config.tensor_parallel.tp_size)
    metadata = json.load(open(metadata_filename, "r"))
    metadata = ModelMetadata.parse_raw(metadata)

    # Get the policy
    try:
        policy_cls: InferenceV2Policy = POLICIES[metadata.policy]
    except KeyError:
        raise ValueError(f"Unknown policy {metadata.policy} for model {path}")

    # Load the model config
    model_config = pickle.load(open(os.path.join(path, "ds_model_config.pkl"), "rb"))
    policy = policy_cls(model_config, inf_checkpoint_path=path)

    return InferenceEngineV2(policy, engine_config)


def build_hf_engine(path: str,
                    engine_config: RaggedInferenceEngineConfig,
                    debug_level: int = logging.INFO) -> InferenceEngineV2:
    """
    Build an InferenceV2 engine for HuggingFace models. This can accept both a HuggingFace
    model name or a path to an Inference-V2 checkpoint.

    Arguments:
        path: Path to the checkpoint. This does not need to point to any files in particular,
            just the directory containing the checkpoint.
        engine_config: Engine configuration. See ``RaggedInferenceEngineConfig`` for details.
        debug_level: Logging level to use. Unless you are actively seeing issues, the recommended
            value is ``logging.INFO``.

    Returns:
        Fully initialized inference engine ready to serve queries.
    """

<<<<<<< HEAD
    if os.path.exists(os.path.join(path, "ds_model_config.pkl")):
        return buid_engine_from_ds_checkpoint(path, engine_config, debug_level=debug_level)
=======
    # get HF checkpoint engine
    checkpoint_engine = HuggingFaceCheckpointEngine(path)

    # get model config from HF AutoConfig
    model_config = checkpoint_engine.model_config

    # get the policy
    # TODO: generalize this to other models
    if model_config.model_type == "opt":
        from .model_implementations.opt.policy import OPTPolicy
        policy = OPTPolicy(checkpoint_engine, model_config)
    elif model_config.model_type == "llama":
        from .model_implementations.llama_v2.llama_v2_policy import Llama2Policy
        policy = Llama2Policy(checkpoint_engine, model_config)
    elif model_config.model_type == "mistral":
        from .model_implementations.mistral.policy import MistralPolicy
        # Ensure we're using the correct version of transformers for mistral
        import transformers
        assert version.parse(transformers.__version__) >= version.parse("4.34.0"), \
            f"Mistral requires transformers >= 4.34.0, you have version {transformers.__version__}"
        policy = MistralPolicy(checkpoint_engine, model_config)
>>>>>>> 953e3e31
    else:
        # Set up logging
        inference_logger(level=debug_level)
        # get HF checkpoint engine
        checkpoint_engine = HuggingFaceCheckpointEngine(path)

        # get model config from HF AutoConfig
        model_config = checkpoint_engine.model_config

        # get the policy
        # TODO: generalize this to other models
        if model_config.model_type == "opt":
            policy = OPTPolicy(model_config, checkpoint_engine=checkpoint_engine)
        elif model_config.model_type == "llama":
            policy = Llama2Policy(model_config, checkpoint_engine=checkpoint_engine)
        elif model_config.model_type == "mistral":
            policy = MistralPolicy(model_config, checkpoint_engine=checkpoint_engine)
        else:
            raise ValueError(f"Unsupported model type {model_config.model_type}")

        return InferenceEngineV2(policy, engine_config)<|MERGE_RESOLUTION|>--- conflicted
+++ resolved
@@ -5,13 +5,10 @@
 
 import json
 import logging
-<<<<<<< HEAD
 import os
 import pickle
-=======
 from typing import Any
 from packaging import version
->>>>>>> 953e3e31
 
 from .engine_v2 import InferenceEngineV2
 from .config_v2 import RaggedInferenceEngineConfig
@@ -81,32 +78,8 @@
         Fully initialized inference engine ready to serve queries.
     """
 
-<<<<<<< HEAD
     if os.path.exists(os.path.join(path, "ds_model_config.pkl")):
         return buid_engine_from_ds_checkpoint(path, engine_config, debug_level=debug_level)
-=======
-    # get HF checkpoint engine
-    checkpoint_engine = HuggingFaceCheckpointEngine(path)
-
-    # get model config from HF AutoConfig
-    model_config = checkpoint_engine.model_config
-
-    # get the policy
-    # TODO: generalize this to other models
-    if model_config.model_type == "opt":
-        from .model_implementations.opt.policy import OPTPolicy
-        policy = OPTPolicy(checkpoint_engine, model_config)
-    elif model_config.model_type == "llama":
-        from .model_implementations.llama_v2.llama_v2_policy import Llama2Policy
-        policy = Llama2Policy(checkpoint_engine, model_config)
-    elif model_config.model_type == "mistral":
-        from .model_implementations.mistral.policy import MistralPolicy
-        # Ensure we're using the correct version of transformers for mistral
-        import transformers
-        assert version.parse(transformers.__version__) >= version.parse("4.34.0"), \
-            f"Mistral requires transformers >= 4.34.0, you have version {transformers.__version__}"
-        policy = MistralPolicy(checkpoint_engine, model_config)
->>>>>>> 953e3e31
     else:
         # Set up logging
         inference_logger(level=debug_level)
@@ -123,6 +96,11 @@
         elif model_config.model_type == "llama":
             policy = Llama2Policy(model_config, checkpoint_engine=checkpoint_engine)
         elif model_config.model_type == "mistral":
+            from .model_implementations.mistral.policy import MistralPolicy
+            # Ensure we're using the correct version of transformers for mistral
+            import transformers
+            assert version.parse(transformers.__version__) >= version.parse("4.34.0"), \
+                f"Mistral requires transformers >= 4.34.0, you have version {transformers.__version__}"
             policy = MistralPolicy(model_config, checkpoint_engine=checkpoint_engine)
         else:
             raise ValueError(f"Unsupported model type {model_config.model_type}")
