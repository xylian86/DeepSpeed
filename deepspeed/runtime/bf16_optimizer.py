"""
Copyright 2022 The Microsoft DeepSpeed Team
"""

from typing import OrderedDict
import torch
<<<<<<< HEAD
import os
import torch.distributed as dist
=======
import deepspeed.comm as dist
>>>>>>> 36ad3119
from deepspeed.runtime.constants import PIPE_REPLICATED
from deepspeed.ops.op_builder import UtilsBuilder
from deepspeed.runtime import ZeROOptimizer
from packaging import version as pkg_version

from deepspeed.git_version_info import version
from deepspeed.runtime.swap_tensor.partitioned_param_swapper import print_rank_0
from deepspeed.runtime.utils import (get_global_norm_of_tensors,
                                     clip_tensors_by_global_norm,
                                     DummyOptim,
                                     align_dense_tensors,
                                     all_gather_dp_groups,
                                     bwc_tensor_model_parallel_rank,
                                     is_model_parallel_parameter,
                                     see_memory_usage)

from deepspeed.checkpoint.constants import (DS_VERSION,
                                            PARTITION_COUNT,
                                            BASE_OPTIMIZER_STATE,
                                            SINGLE_PARTITION_OF_FP32_GROUPS,
                                            CLIP_GRAD,
                                            GROUP_PADDINGS,
                                            PARAM_SLICE_MAPPINGS,
                                            FP32_WEIGHT_KEY)

import types

from dataclasses import dataclass


@dataclass
class fragment_address:
    numel: int
    start: int


@dataclass
class tensor_fragment:
    lp_fragment: torch.Tensor
    lp_fragment_address: fragment_address
    hp_fragment: torch.Tensor
    hp_fragment_address: fragment_address
    optim_fragment: {}

    def update_hp(self):
        self.hp_fragment.data.copy_(self.lp_fragment.data)

    def update_lp(self):
        self.lp_fragment.data.copy_(self.hp_fragment.data)

    def get_optim_state_fragment(self, key):
        if key in self.optim_fragment:
            return self.optim_fragment[key]
        else:
            raise ValueError(f'{key} not found in optimizer state fragment')

    def get_hp_fragment_address(self):
        return self.hp_fragment_address

    def get_optim_state_keys(self):
        return list(self.optim_fragment.keys())


def get_full_hp_param(self, optim_state_key=None):
    reduce_buffer = torch.zeros_like(self, dtype=torch.float32).flatten()
    if self._hp_mapping is not None:
        lp_frag_address = self._hp_mapping.lp_fragment_address
        reduce_fragment = torch.narrow(reduce_buffer,
                                       0,
                                       lp_frag_address.start,
                                       lp_frag_address.numel)
        if optim_state_key is None:
            hp_fragment = self._hp_mapping.hp_fragment
        else:
            hp_fragment = self._hp_mapping.get_optim_state_fragment(optim_state_key)

        reduce_fragment.data.copy_(hp_fragment.data)
    dist.all_reduce(reduce_buffer, group=self._dp_group)
    return reduce_buffer.reshape_as(self)


def load_hp_checkpoint_state(self, folder, tp_rank, tp_world_size):
    hp_mapping = self._hp_mapping
    optim_state_keys = hp_mapping.get_optim_state_keys()
    hp_keys = [FP32_WEIGHT_KEY] + optim_state_keys
    checkpoint_files = {key: os.path.join(folder, f"{key}.pt") for key in hp_keys}

    for file in checkpoint_files.values():
        assert os.path.isfile(file), f'{file} is not a valid file'

    for key in hp_keys:
        ckpt_file = checkpoint_files[key]
        ckpt_dict = torch.load(ckpt_file)
        full_hp_param = ckpt_dict['param']

        # need to deal with slices that were averaged.
        # the opposite of averaging here becomes an exact copy of the first slice
        # I thought of 2 ways:
        # implementation a. find a way for a client to pass a dict with patterns
        # if any(re.search(pattern, folder) for pattern in WEIGHTS_TO_AVERAGE_PATTERNS):
        #     tp_rank = 0
        #     tp_world_size = 1
        # the other approach is to assume that the saved data is correct and if full_hp_param.shape ==
        # self.shape that means we automatically copy?
        # implementation b.
        # this version requires no additional data passed from the client
        # if the shapes already match it must be slices that were averaged - so we just hack around those
        if full_hp_param.shape == self.shape:
            tp_rank = 0
            tp_world_size = 1

        # special case for word_embeddings weights which get padded differently depending on TP degree.
        # the converter to universal currently strips the original padding completely so the saved
        # weight is padding-free and we just need to add new padding depending on the target TP
        # degree
        vocab_divisibility_padding_tensor = ckpt_dict.get(
            'vocab_divisibility_padding_tensor',
            None)
        if vocab_divisibility_padding_tensor is not None:
            # In the absence of data passed from the user wrt new padded vocab specific to tp degree
            # we can again derive that data by reverse engineering the target shapes like so:
            padded_target_vocab_size = self.shape[0] * tp_world_size
            if padded_target_vocab_size > full_hp_param.shape[0]:
                # Need to expand
                padding_tensor = vocab_divisibility_padding_tensor.expand(
                    padded_target_vocab_size - full_hp_param.shape[0])
                # Implement the following concat in efficient way using pad
                #full_hp_param = torch.cat((full_hp_param, padding_tensor), 0)
                full_hp_param = torch.nn.functional.pad(full_hp_param,
                                                        (0,
                                                         0,
                                                         0,
                                                         padding_tensor.shape[0]),
                                                        "constant",
                                                        0)
                full_hp_param[:-padding_tensor.shape[0], :] = padding_tensor
            else:
                # Need to shrink or keep the same
                full_hp_param = full_hp_param[:padded_target_vocab_size, :]

        full_param_numel = full_hp_param.numel()
        tp_slice_numel = self.numel()
        #        if key == FP32_WEIGHT_KEY and 'word_embeddings.weight' in folder:
        #            print_rank_0(f'{full_hp_param[:10]=}', force=True)


        assert full_param_numel == tp_world_size * tp_slice_numel, \
            f'Loading {ckpt_file} full param numel {full_param_numel} != tensor slice numel {tp_slice_numel} * tp_world_size {tp_world_size}'
        dst_tensor = hp_mapping.hp_fragment if key == FP32_WEIGHT_KEY else hp_mapping.get_optim_state_fragment(
            key)

        #        print(f"{full_hp_param.shape=} {full_param_numel=} {folder=}")
        #        print(f"{dst_tensor.shape=} {dst_tensor.numel()=}{folder=}")

        # since when we do many to 1 on tp we cat sometimes on dim=0 and other times on dim=1 we have to do exactly the same in reverse
        chunk_dim = ckpt_dict.get('cat_dim', 0)

        # this performs the opposite of cat when merging TP slices
        tp_hp_slice = full_hp_param.chunk(tp_world_size, chunk_dim)[tp_rank]
        tp_hp_slice = tp_hp_slice.flatten()

        lp_frag_address = hp_mapping.lp_fragment_address
        tp_hp_fragment = tp_hp_slice.narrow(0,
                                            lp_frag_address.start,
                                            lp_frag_address.numel)
        assert dst_tensor.numel() == lp_frag_address.numel, \
            f'Load checkpoint {key} dst_tensor numel {dst_tensor.numel()} != src numel {lp_frag_address.numel}'

        #        print(f"{key} SHAPE: {tp_hp_slice.shape=}")
        #        print(f"{key} SHAPE: {dst_tensor.shape=}")
        #        print(f"{key} SHAPE: {tp_hp_fragment.shape=}")
        dst_tensor.data.copy_(tp_hp_fragment.data)


class BF16_Optimizer(ZeROOptimizer):
    def __init__(self,
                 init_optimizer,
                 param_names,
                 mpu=None,
                 clip_grad=0.0,
                 norm_type=2,
                 allgather_bucket_size=5000000000,
                 dp_process_group=None,
                 timers=None):
        super().__init__()
        see_memory_usage('begin bf16_optimizer', force=True)
        self.timers = timers
        self.optimizer = init_optimizer
        self.param_names = param_names
        self.using_real_optimizer = not isinstance(self.optimizer, DummyOptim)

        self.clip_grad = clip_grad
        self.norm_type = norm_type
        self.mpu = mpu
        self.allgather_bucket_size = int(allgather_bucket_size)
        self.dp_process_group = dp_process_group
        self.dp_rank = dist.get_rank(group=self.dp_process_group)
        self.real_dp_process_group = [
            dp_process_group for i in range(len(self.optimizer.param_groups))
        ]

        # Load pre-built or JIT compile (un)flatten ops
        util_ops = UtilsBuilder().load()
        self.flatten = util_ops.flatten
        self.unflatten = util_ops.unflatten

        #align nccl all-gather send buffers to 4-bye boundary
        self.nccl_start_alignment_factor = 2  # 4-byte alignment/sizeof(fp16) = 2

        # Build BF16/FP32 groups
        self.bf16_groups = []
        self.bf16_groups_flat = []
        self.bf16_partitioned_groups = []

        self.fp32_groups_flat_partition = []

        # Maintain different fp32 gradients views for convenience
        self.fp32_groups_gradients = []
        self.fp32_groups_gradients_flat = []
        self.fp32_groups_actual_gradients_flat = []
        self.fp32_groups_gradient_flat_partition = []
        self.fp32_groups_has_gradients = []

        self.step_count = 0
        self.group_paddings = []

        if self.using_real_optimizer:
            self._setup_for_real_optimizer()

        see_memory_usage('end bf16_optimizer', force=True)

    def _setup_for_real_optimizer(self):
        dp_world_size = dist.get_world_size(group=self.dp_process_group)
        self.partition_count = [
            dp_world_size for i in range(len(self.optimizer.param_groups))
        ]

        for i, param_group in enumerate(self.optimizer.param_groups):
            see_memory_usage(f'before initializing group {i}', force=True)

            partition_id = dist.get_rank(group=self.real_dp_process_group[i])

            # grab the original list
            self.bf16_groups.append(param_group['params'])

            # create flat bf16 params
            self.bf16_groups_flat.append(
                self._flatten_dense_tensors_aligned(
                    self.bf16_groups[i],
                    self.nccl_start_alignment_factor * dp_world_size))

            # Make bf16 params point to flat tensor storage
            self._update_storage_to_flattened_tensor(
                tensor_list=self.bf16_groups[i],
                flat_tensor=self.bf16_groups_flat[i])

            # divide flat weights into equal sized partitions
            partition_size = self.bf16_groups_flat[i].numel() // dp_world_size
            bf16_dp_partitions = [
                self.bf16_groups_flat[i].narrow(0,
                                                dp_index * partition_size,
                                                partition_size)
                for dp_index in range(dp_world_size)
            ]
            self.bf16_partitioned_groups.append(bf16_dp_partitions)

            # create fp32 params partition
            self.fp32_groups_flat_partition.append(
                bf16_dp_partitions[partition_id].clone().float().detach())
            self.fp32_groups_flat_partition[i].requires_grad = True

            num_elem_list = [t.numel() for t in self.bf16_groups[i]]

            # create fp32 gradients
            self.fp32_groups_gradients_flat.append(
                torch.zeros_like(self.bf16_groups_flat[i],
                                 dtype=torch.float32))

            # track individual fp32 gradients for entire model
            fp32_gradients = self._split_flat_tensor(
                flat_tensor=self.fp32_groups_gradients_flat[i],
                num_elem_list=num_elem_list)
            self.fp32_groups_gradients.append(fp32_gradients)

            # flat tensor corresponding to actual fp32 gradients (i.e., minus alignment padding)
            length_without_padding = sum(num_elem_list)
            self.fp32_groups_actual_gradients_flat.append(
                torch.narrow(self.fp32_groups_gradients_flat[i],
                             0,
                             0,
                             length_without_padding))

            # flat tensor corresponding to gradient partition
            self.fp32_groups_gradient_flat_partition.append(
                torch.narrow(self.fp32_groups_gradients_flat[i],
                             0,
                             partition_id * partition_size,
                             partition_size))

            # track fp32 gradient updates
            self.fp32_groups_has_gradients.append([False] * len(self.bf16_groups[i]))

            # Record padding required for alignment
            if partition_id == dist.get_world_size(
                    group=self.real_dp_process_group[i]) - 1:
                padding = self.bf16_groups_flat[i].numel() - length_without_padding
            else:
                padding = 0

            self.group_paddings.append(padding)

            # update optimizer param groups to reference fp32 params partition
            param_group['params'] = [self.fp32_groups_flat_partition[i]]

            see_memory_usage(f'after initializing group {i}', force=True)

        see_memory_usage('before initialize_optimizer', force=True)
        self.initialize_optimizer_states()
        see_memory_usage('end initialize_optimizer', force=True)

        # Need optimizer states initialized before linking lp to optimizer state
        self._link_all_hp_params()
        self._param_slice_mappings = self._create_param_mapping()

    def _create_param_mapping(self):
        param_mapping = []
        for i, _ in enumerate(self.optimizer.param_groups):
            param_mapping_per_group = OrderedDict()
            for lp in self.bf16_groups[i]:
                if lp._hp_mapping is not None:
                    lp_name = self.param_names[lp]
                    param_mapping_per_group[
                        lp_name] = lp._hp_mapping.get_hp_fragment_address()
            param_mapping.append(param_mapping_per_group)

        return param_mapping

    def _link_all_hp_params(self):
        dp_world_size = dist.get_world_size(group=self.dp_process_group)
        for i, param_group in enumerate(self.optimizer.param_groups):
            # Link bf16 and fp32 params in partition
            partition_id = dist.get_rank(group=self.real_dp_process_group[i])
            partition_size = self.bf16_groups_flat[i].numel() // dp_world_size
            self._link_hp_params(self.bf16_groups[i],
                                 self.fp32_groups_flat_partition[i],
                                 partition_id * partition_size,
                                 partition_size,
                                 self.real_dp_process_group[i])

    def _init_lp_to_hp_mapping(self,
                               lp_param_list,
                               partition_start,
                               partition_size,
                               dp_group):
        current_offset = 0
        param_and_offset_list = []
        partition_end = partition_start + partition_size
        for lp_param in lp_param_list:
            lp_param._hp_mapping = None
            lp_param._dp_group = dp_group
            lp_param.get_full_hp_param = types.MethodType(get_full_hp_param, lp_param)
            lp_param.load_hp_checkpoint_state = types.MethodType(
                load_hp_checkpoint_state,
                lp_param)
            # lp_param overlaps with partition if both are true
            # 1) current_offset < partition_end,
            # 2) current_offset + lp_param.numel() >= partition_start
            lp_param_end = current_offset + lp_param.numel()
            if current_offset < partition_end and lp_param_end > partition_start:
                param_and_offset_list.append((lp_param, current_offset))
            current_offset += lp_param.numel()

        return param_and_offset_list

    def _link_hp_params(self,
                        lp_param_list,
                        flat_hp_partition,
                        partition_start,
                        partition_size,
                        dp_group):
        local_lp_param_and_offset = self._init_lp_to_hp_mapping(
            lp_param_list,
            partition_start,
            partition_size,
            dp_group)

        hp_end = partition_start + partition_size
        for lp_param, lp_start in local_lp_param_and_offset:
            lp_end = lp_param.numel() + lp_start
            hp_start = partition_start

            fragment_start = max(lp_start, hp_start)
            fragment_end = min(lp_end, hp_end)
            #            print(
            #                f'{self.dp_rank=} {lp_start=} {lp_end-lp_start=} {hp_start=} {hp_end-hp_start=} {fragment_start=} {fragment_end-fragment_start=}'
            #            )
            assert fragment_start < fragment_end, \
                f'fragment start {fragment_start} should be < fragment_end {fragment_end}'

            fragment_numel = fragment_end - fragment_start
            hp_frag_address = fragment_address(start=fragment_start - hp_start,
                                               numel=fragment_numel)
            hp_fragment_tensor = flat_hp_partition.narrow(0,
                                                          hp_frag_address.start,
                                                          hp_frag_address.numel)

            optim_fragment = {
                key: value.narrow(0,
                                  hp_frag_address.start,
                                  hp_frag_address.numel)
                for key,
                value in self.optimizer.state[flat_hp_partition].items()
                if torch.is_tensor(value)
            }

            lp_frag_address = fragment_address(start=fragment_start - lp_start,
                                               numel=fragment_numel)
            lp_fragment_tensor = lp_param.flatten().narrow(0,
                                                           lp_frag_address.start,
                                                           lp_frag_address.numel)

            lp_param._hp_mapping = tensor_fragment(lp_fragment=lp_fragment_tensor,
                                                   lp_fragment_address=lp_frag_address,
                                                   hp_fragment=hp_fragment_tensor,
                                                   hp_fragment_address=hp_frag_address,
                                                   optim_fragment=optim_fragment)

    def initialize_optimizer_states(self):
        """Take an optimizer step with zero-valued gradients to allocate internal
        optimizer state.

        This helps prevent memory fragmentation by allocating optimizer state at the
        beginning of training instead of after activations have been allocated.
        """
        for param_partition, grad_partition in zip(self.fp32_groups_flat_partition, self.fp32_groups_gradient_flat_partition):
            param_partition.grad = grad_partition

        self.optimizer.step()

        self.clear_hp_grads()

    def _split_flat_tensor(self, flat_tensor, num_elem_list):
        assert sum(num_elem_list) <= flat_tensor.numel()
        tensor_list = []
        offset = 0
        for num_elem in num_elem_list:
            dense_tensor = torch.narrow(flat_tensor, 0, offset, num_elem)
            tensor_list.append(dense_tensor)
            offset += num_elem

        return tensor_list

    def _update_storage_to_flattened_tensor(self, tensor_list, flat_tensor):
        updated_params = self.unflatten(flat_tensor, tensor_list)
        for p, q in zip(tensor_list, updated_params):
            p.data = q.data

    def _flatten_dense_tensors_aligned(self, tensor_list, alignment):
        return self.flatten(align_dense_tensors(tensor_list, alignment))

    @torch.no_grad()
    def step(self, closure=None):
        if closure is not None:
            raise NotImplementedError(f'{self.__class__} does not support closure.')

        all_groups_norm = get_global_norm_of_tensors(
            input_tensors=self.get_grads_for_norm(),
            mpu=self.mpu,
            norm_type=self.norm_type)
        self._global_grad_norm = all_groups_norm

        assert all_groups_norm > 0.
        if self.clip_grad > 0.:
            clip_tensors_by_global_norm(
                input_tensors=self.get_grads_for_norm(for_clipping=True),
                max_norm=self.clip_grad,
                global_norm=all_groups_norm,
                mpu=self.mpu)

        self.optimizer.step()

        self.update_lp_params()

        self.clear_hp_grads()
        self.step_count += 1

    def backward(self, loss, update_hp_grads=True, clear_lp_grads=False, **bwd_kwargs):
        """Perform a backward pass and copy the low-precision gradients to the
        high-precision copy.

        We copy/accumulate to the high-precision grads now to prevent accumulating in the
        bf16 grads after successive backward() calls (i.e., grad accumulation steps > 1)

        The low-precision grads are deallocated during this procedure.
        """
        self.clear_lp_grads()
        loss.backward(**bwd_kwargs)

        if update_hp_grads:
            self.update_hp_grads(clear_lp_grads=clear_lp_grads)

    @torch.no_grad()
    def update_hp_grads(self, clear_lp_grads=False):
        for i, group in enumerate(self.bf16_groups):
            for j, lp in enumerate(group):
                if lp.grad is None:
                    continue

                hp_grad = self.fp32_groups_gradients[i][j]
                assert hp_grad is not None, \
                    f'high precision param has no gradient, lp param_id = {id(lp)} group_info = [{i}][{j}]'

                hp_grad.data.add_(lp.grad.data.to(hp_grad.dtype).view(hp_grad.shape))
                lp._hp_grad = hp_grad
                self.fp32_groups_has_gradients[i][j] = True

                # clear gradients
                if clear_lp_grads:
                    lp.grad = None

    @torch.no_grad()
    def get_grads_for_reduction(self):
        return self.fp32_groups_gradients_flat

    @torch.no_grad()
    def get_grads_for_norm(self, for_clipping=False):
        grads = []
        tensor_mp_rank = bwc_tensor_model_parallel_rank(mpu=self.mpu)
        for i, group in enumerate(self.bf16_groups):
            for j, lp in enumerate(group):
                if not for_clipping:
                    if hasattr(lp, PIPE_REPLICATED) and lp.ds_pipe_replicated:
                        continue

                    if not (tensor_mp_rank == 0 or is_model_parallel_parameter(lp)):
                        continue

                if not self.fp32_groups_has_gradients[i][j]:
                    continue

                grads.append(self.fp32_groups_gradients[i][j])

        return grads

    @torch.no_grad()
    def update_lp_params(self):
        for i, (bf16_partitions, fp32_partition) in enumerate(zip(self.bf16_partitioned_groups, self.fp32_groups_flat_partition)):
            partition_id = dist.get_rank(group=self.real_dp_process_group[i])
            bf16_partitions[partition_id].data.copy_(fp32_partition.data)
            # print_rank_0(f'update_lp_params {i=} {partition_id=}', force=True)
            # if i == 0:
            #     print_rank_0(f'{fp32_partition[:10]=}', force=True)

        all_gather_dp_groups(partitioned_param_groups=self.bf16_partitioned_groups,
                             dp_process_group=self.real_dp_process_group,
                             start_alignment_factor=self.nccl_start_alignment_factor,
                             allgather_bucket_size=self.allgather_bucket_size)

    def clear_hp_grads(self):
        for flat_gradients in self.fp32_groups_gradients_flat:
            flat_gradients.zero_()

        for i, group in enumerate(self.fp32_groups_gradients):
            self.fp32_groups_has_gradients[i] = [False] * len(group)

    def clear_lp_grads(self):
        for group in self.bf16_groups:
            for param in group:
                param.grad = None

    def state_dict(self):
        state_dict = {}
        state_dict[CLIP_GRAD] = self.clip_grad
        state_dict[BASE_OPTIMIZER_STATE] = self.optimizer.state_dict()
        state_dict[SINGLE_PARTITION_OF_FP32_GROUPS] = self.fp32_groups_flat_partition
        state_dict[GROUP_PADDINGS] = self.group_paddings
        state_dict[PARTITION_COUNT] = self.partition_count
        state_dict[DS_VERSION] = version
        state_dict[PARAM_SLICE_MAPPINGS] = self._param_slice_mappings

        return state_dict

    # Restore base optimizer fp32 weights bfloat16 weights
    def _restore_from_bit16_weights(self):
        for i, group in enumerate(self.bf16_groups):
            partition_id = dist.get_rank(group=self.real_dp_process_group[i])
            for bf16_partitions, fp32_partition in zip(self.bf16_partitioned_groups, self.fp32_groups_flat_partition):
                fp32_partition.data.copy_(bf16_partitions[partition_id].data)

    def refresh_fp32_params(self):
        self._restore_from_bit16_weights()

    def load_state_dict(self,
                        state_dict_list,
                        checkpoint_folder,
                        load_optimizer_states=True,
                        load_from_fp32_weights=False):
        if checkpoint_folder:
            self._load_universal_checkpoint(checkpoint_folder,
                                            load_optimizer_states,
                                            load_from_fp32_weights)
        else:
            self._load_legacy_checkpoint(state_dict_list,
                                         load_optimizer_states,
                                         load_from_fp32_weights)

    def _load_legacy_checkpoint(self,
                                state_dict_list,
                                load_optimizer_states=True,
                                load_from_fp32_weights=False):

        dp_rank = dist.get_rank(group=self.dp_process_group)
        current_rank_sd = state_dict_list[dp_rank]

        ckpt_version = current_rank_sd.get(DS_VERSION, False)
        assert ckpt_version, f"Empty ds_version in checkpoint, not clear how to proceed"
        ckpt_version = pkg_version.parse(ckpt_version)

        self.clip_grad = current_rank_sd.get(CLIP_GRAD, self.clip_grad)

        if load_optimizer_states:
            self.optimizer.load_state_dict(current_rank_sd[BASE_OPTIMIZER_STATE])

        if load_from_fp32_weights:
            for current, saved in zip(self.fp32_groups_flat_partition, current_rank_sd[SINGLE_PARTITION_OF_FP32_GROUPS]):
                src_tensor = _get_padded_tensor(saved, current.numel())
                current.data.copy_(src_tensor.data)

        if load_optimizer_states:
            self._link_all_hp_params()

    def _load_universal_checkpoint(self,
                                   checkpoint_folder,
                                   load_optimizer_states,
                                   load_from_fp32_weights):
        self._load_hp_checkpoint_state(checkpoint_folder)

    @property
    def param_groups(self):
        """Forward the wrapped optimizer's parameters."""
        return self.optimizer.param_groups

    def _load_hp_checkpoint_state(self, checkpoint_dir):
        checkpoint_dir = os.path.join(checkpoint_dir, "zero")
        tp_rank = bwc_tensor_model_parallel_rank(mpu=self.mpu)
        tp_world_size = self.mpu.get_slice_parallel_world_size()

        for i, _ in enumerate(self.optimizer.param_groups):
            for lp in self.bf16_groups[i]:
                if lp._hp_mapping is not None:
                    #print(f"Loading {self.param_names[lp]} {tp_rank=} {tp_world_size=}")
                    lp.load_hp_checkpoint_state(
                        os.path.join(checkpoint_dir,
                                     self.param_names[lp]),
                        tp_rank,
                        tp_world_size)


def _get_padded_tensor(src_tensor, size):
    if src_tensor.numel() >= size:
        return src_tensor
    padded_tensor = torch.zeros(size, dtype=src_tensor.dtype, device=src_tensor.device)
    slice_tensor = torch.narrow(padded_tensor, 0, 0, src_tensor.numel())
    slice_tensor.data.copy_(src_tensor.data)
    return padded_tensor


'''
Logic for lp_param to hp_param mapping

lp      lp0 lp1 lp2         lp3  lp4            <-------  indices/names
lp      [  ][  ][          ][   ][         ]    <-------- tensors
flat_lp [                                  ]     <-------- flat lp params
flat_hp            [                 ]   <------------------ flat hp partition on current rank
full_hp [                                        ] <------- full flat hp params


lp2
 full numel = 16
 lp_frag
   numel = 12
   frag_start = 3
   frag_end  = 15
 hp_frag
    numel = 12
    frag_start = 0
    frag_end = 11

 hp_frag.copy_(lp_frag)


lp3:
  full numel = 4
  lp_frag
     numel = 4
     start = 0
     end = 3
  hp_frag
     numel = 4
     start = 12
     end = 15


lp4:
   full numel = 12
   lp_frag
     numel = 4
     start = 0
     end = 3
  hp_frag
     numel = 4
     start = 16
     end = 19



Visual depiction of above
lp              {         }
flat_lp [                                ]
flat_hp            (                 )


flat_lp [       {  (      }          )   ]
                lx  hx   ly          hy
                    ly-hx


lp                             {       }
flat_lp [                                ]
flat_hp            (                 )


flat_lp [          (            {     ) }  ]
                   hx           lx   hy ly
                                   hy-lx

lp                        {   }
flat_lp [                                ]
flat_hp            (                 )


flat_lp [          (       {   }      )   ]
                   hx      lx  ly    hy
                             ly-lx

lp -> (lx, hy)
flat_hp -> (hx, hy)
'''<|MERGE_RESOLUTION|>--- conflicted
+++ resolved
@@ -4,12 +4,8 @@
 
 from typing import OrderedDict
 import torch
-<<<<<<< HEAD
 import os
-import torch.distributed as dist
-=======
 import deepspeed.comm as dist
->>>>>>> 36ad3119
 from deepspeed.runtime.constants import PIPE_REPLICATED
 from deepspeed.ops.op_builder import UtilsBuilder
 from deepspeed.runtime import ZeROOptimizer
