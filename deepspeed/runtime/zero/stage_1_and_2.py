'''
Copyright 2019 The Microsoft DeepSpeed Team
'''

import torch
from torch.distributed.distributed_c10d import _get_global_rank
import torch.distributed as dist
from torch._six import inf
from packaging import version as pkg_version

from deepspeed.runtime.fp16.loss_scaler import LossScaler, DynamicLossScaler
from deepspeed.runtime.utils import (bwc_tensor_model_parallel_rank,
                                     get_global_norm,
                                     see_memory_usage,
                                     is_model_parallel_parameter,
                                     align_dense_tensors,
                                     all_gather_dp_groups)

from deepspeed.runtime.zero.config import ZERO_OPTIMIZATION_GRADIENTS
<<<<<<< HEAD
from deepspeed.runtime.zero.constants import ZERO_OPTIMIZATION_OPTIMIZER_STATES
=======
>>>>>>> 56c52238
from deepspeed.runtime.zero.offload_constants import OFFLOAD_CPU_DEVICE, OFFLOAD_OPTIMIZER
from deepspeed.ops.adam import DeepSpeedCPUAdam
from deepspeed.ops.op_builder import UtilsBuilder
from deepspeed.utils import logger
from deepspeed.moe.utils import is_moe_param
from deepspeed.git_version_info import version
<<<<<<< HEAD

from deepspeed.checkpoint.constants import (DS_VERSION,
                                            GROUP_PADDINGS,
                                            PARTITION_COUNT,
                                            SINGLE_PARTITION_OF_FP32_GROUPS,
                                            BASE_OPTIMIZER_STATE,
=======
from deepspeed.runtime.constants import PIPE_REPLICATED
from deepspeed.checkpoint.constants import (DS_VERSION,
                                            PARTITION_COUNT,
                                            SINGLE_PARTITION_OF_FP32_GROUPS,
                                            BASE_OPTIMIZER_STATE,
                                            CLIP_GRAD,
>>>>>>> 56c52238
                                            ZERO_STAGE)

# Toggle this to true to enable correctness test
# with gradient partitioning and without
pg_correctness_test = False


def input(msg):
    return


def split_half_float_double(tensors):
    dtypes = [
        "torch.cuda.HalfTensor",
        "torch.cuda.FloatTensor",
        "torch.cuda.DoubleTensor",
        "torch.cuda.BFloat16Tensor"
    ]
    buckets = []
    for i, dtype in enumerate(dtypes):
        bucket = [t for t in tensors if t.type() == dtype]
        if bucket:
            buckets.append(bucket)
    return buckets


def isclose(a, b, rtol=1e-09, atol=0.0):
    return abs(a - b) <= max(rtol * max(abs(a), abs(b)), atol)


def lcm(x, y):
    from fractions import gcd  # or can import gcd from `math` in Python 3
    return x * y // gcd(x, y)


def get_alignment_padding(tensor_list, alignment):
    num_elements = sum([tensor.numel() for tensor in tensor_list])
    remainder = num_elements % alignment
    return (alignment - remainder) if remainder else remainder


def move_to_cpu(tensor_list):
    for tensor in tensor_list:
        tensor.data = tensor.data.cpu()


def print_rank_msg(msg):
    print(f"rank {dist.get_rank()} - {msg}")


def _get_padded_tensor(src_tensor, size):
    if src_tensor.numel() >= size:
        return src_tensor
    padded_tensor = torch.zeros(size, dtype=src_tensor.dtype, device=src_tensor.device)
    slice_tensor = torch.narrow(padded_tensor, 0, 0, src_tensor.numel())
    slice_tensor.data.copy_(src_tensor.data)
    return padded_tensor


class DeepSpeedZeroOptimizer(object):
    """
    DeepSpeedZeroOptimizer designed to reduce the memory footprint
    required for training large deep learning models.

    For more details please see ZeRO: Memory Optimization Towards Training A Trillion Parameter Models
    https://arxiv.org/abs/1910.02054

    For usage examples, refer to TODO: DeepSpeed Tutorial

    """
    def __init__(self,
                 init_optimizer,
                 timers,
                 static_loss_scale=1.0,
                 dynamic_loss_scale=False,
                 dynamic_loss_args=None,
                 verbose=True,
                 contiguous_gradients=True,
                 reduce_bucket_size=500000000,
                 allgather_bucket_size=5000000000,
                 dp_process_group=None,
                 expert_parallel_group=None,
                 expert_data_parallel_group=None,
                 reduce_scatter=True,
                 overlap_comm=False,
                 cpu_offload=False,
                 mpu=None,
                 clip_grad=0.0,
                 communication_data_type=torch.float16,
                 postscale_gradients=True,
                 gradient_predivide_factor=1.0,
                 gradient_accumulation_steps=1,
                 ignore_unused_parameters=True,
                 partition_grads=True,
                 round_robin_gradients=False,
                 has_moe_layers=False,
                 fp16_master_weights_and_gradients=False,
                 elastic_checkpoint=False):

        if dist.get_rank() == 0:
            logger.info(f"Reduce bucket size {reduce_bucket_size}")
            logger.info(f"Allgather bucket size {allgather_bucket_size}")
            logger.info(f"CPU Offload: {cpu_offload}")
            logger.info(f'Round robin gradient partitioning: {round_robin_gradients}')
        # The fused optimizer does all the work. We need this layer for two reason:
        # 1. maintain same user API from apex.fp16_utils
        # 2. keep common stuff here in case we need to add ne552w fused optimizer later

        self.elastic_checkpoint = elastic_checkpoint

        # differences from apex.fp16_utils:
        # - assume all model params in fp16
        # - assume all params requires grad
        # - flat by groups, not keeping state. TODO: remove state explicitly?
        # - master grad and unflat master weight never exist. TODO: a way to save out unflat master?
        if not torch.cuda.is_available:
            raise SystemError("Cannot use fp16 without CUDA.")
        self.optimizer = init_optimizer

        # Load pre-built or JIT compile (un)flatten ops
        util_ops = UtilsBuilder().load()
        self.flatten = util_ops.flatten
        self.unflatten = util_ops.unflatten

        # ZeRO stage 1 (False) or 2 (True)
        self.partition_gradients = partition_grads

        self.timers = timers

        self.reduce_scatter = reduce_scatter

        self.overlap_comm = overlap_comm

        self.cpu_offload = cpu_offload

        self.deepspeed_adam_offload = cpu_offload

        self.device = torch.cuda.current_device() if not self.cpu_offload else 'cpu'

        self.dp_process_group = dp_process_group

        #expert parallel group
        self.ep_process_group = expert_parallel_group

        #data parallel group for experts
        self.expert_dp_process_group = expert_data_parallel_group

        #data parallel size for non-experts
        dp_size = dist.get_world_size(group=self.dp_process_group)

        #For MoE models this maybe different for different param group
        #It will be modified during MoE setup later in the init
        self.real_dp_process_group = [
            dp_process_group for i in range(len(self.optimizer.param_groups))
        ]
        self.partition_count = [dp_size for i in range(len(self.optimizer.param_groups))]

        self.is_gradient_accumulation_boundary = True

        # CPU-Offload requires contiguous gradients
        self.contiguous_gradients = contiguous_gradients or cpu_offload

        self.has_moe_layers = has_moe_layers
        if self.has_moe_layers:
            self._configure_moe_settings()
        self._global_grad_norm = 0.

        if mpu is None:
            self.model_parallel_group = None
            self.model_parallel_rank = 0
        else:
            self.model_parallel_group = mpu.get_model_parallel_group()
            self.model_parallel_rank = bwc_tensor_model_parallel_rank(mpu)

        self.overflow = False
        self.clip_grad = clip_grad
        self.communication_data_type = communication_data_type
        self.gradient_predivide_factor = gradient_predivide_factor
        self.postscale_gradients = postscale_gradients
        self.gradient_accumulation_steps = gradient_accumulation_steps
        self.micro_step_id = 0
        self.ignore_unused_parameters = ignore_unused_parameters
        self.round_robin_gradients = round_robin_gradients

        self.extra_large_param_to_reduce = None
        self.fp16_master_weights_and_gradients = fp16_master_weights_and_gradients

        if self.fp16_master_weights_and_gradients:
            assert self.cpu_offload and type(self.optimizer) in [DeepSpeedCPUAdam], f"fp16_master_and_gradients requires optimizer to support keeping fp16 master and gradients while keeping the optimizer states in fp32. Currently only supported using ZeRO-Offload with DeepSpeedCPUAdam. But current setting is ZeRO-Offload:{self.cpu_offload} and optimizer type {type(self.optimizer)}. Either disable fp16_master_weights_and_gradients or enable ZeRO-2 Offload with DeepSpeedCPUAdam"

        if self.reduce_scatter:
            assert self.communication_data_type in (torch.float16, torch.bfloat16), f"ZeRO-2 supports only float16 or bfloat16 communication_data_type with reduce scatter enabled. Got: '{self.communication_data_type}'"
            assert self.gradient_predivide_factor == 1.0, "gradient_predivide_factor != 1.0 is not yet supported with ZeRO-2 with reduce scatter enabled"
            assert self.postscale_gradients, "pre-scale gradients is not yet supported with ZeRO-2 with reduce scatter enabled"

        # param flattened by groups
        self.bit16_groups = []
        self.bit16_groups_flat = []

        # param partitioned by data parallel degree
        # this will contain a list of equal sized tensors
        # each of which will be updated by a different process
        self.parallel_partitioned_bit16_groups = []

        # a single 32-bit partition of the parallel partitioned parameters
        # that this process will update
        self.single_partition_of_fp32_groups = []

        # param partition info

        # These are the parameters in each group that will not be updated by this process directly
        self.params_not_in_partition = []

        # These are the parameters that will be updated by this process directly
        self.params_in_partition = []

        # Offset from the first parameter in the the self.params_in_partition
        # the parameter boundaries may not align with partition boundaries
        # so we need to keep track of the offset
        self.first_offset = []

        # number of elements per partition in each group
        self.partition_size = []

        #align nccl all-gather send buffers to 4-bye boundary
        self.nccl_start_alignment_factor = 2  # 4-byte alignment/sizeof(fp16) = 2

        assert (allgather_bucket_size % self.nccl_start_alignment_factor == 0), f"allgather_bucket_size must be a multiple of nccl_start_alignment_factor, {self.nccl_start_alignment_factor} "

        self.all_reduce_print = False
        self.dtype = self.optimizer.param_groups[0]['params'][0].dtype

        self.round_robin_bit16_groups = []
        self.round_robin_bit16_indices = []

        # Use different parallel to do all_to_all_reduce related things
        # padding on each partition for alignment purposes
        self.groups_padding = []
        # loop to deal with groups
        for i, param_group in enumerate(self.optimizer.param_groups):
            partition_id = dist.get_rank(group=self.real_dp_process_group[i])

            # push this group to list before modify
            # TODO: Explore simplification that avoids the extra book-keeping by pushing the reordered group
            trainable_parameters = [
                param for param in param_group['params'] if param.requires_grad
            ]
            self.bit16_groups.append(trainable_parameters)

            # not sure why apex was cloning the weights before flattening
            # removing cloning here

            see_memory_usage(f"Before moving param group {i} to CPU")
            # move all the parameters to cpu to free up GPU space for creating flat buffer
            move_to_cpu(self.bit16_groups[i])
            see_memory_usage(f"After moving param group {i} to CPU", force=False)

            # Reorder group parameters for load balancing of gradient partitioning during backward among ranks.
            # This ensures that gradients are reduced in a fashion such that ownership round robins among the ranks.
            # For example, rather than 3 gradients (g_n+2, g_n+1, g_n) that are reduced consecutively belonging
            # to the same rank, instead they will belong to 3 ranks (r_m+2, r_m+1, r_m).
            if self.round_robin_gradients:
                round_robin_tensors, round_robin_indices = self._round_robin_reorder(
                    self.bit16_groups[i],
                    dist.get_world_size(group=self.real_dp_process_group[i])
                )
            else:
                round_robin_tensors = self.bit16_groups[i]
                round_robin_indices = list(range(len(self.bit16_groups[i])))

            self.round_robin_bit16_groups.append(round_robin_tensors)
            self.round_robin_bit16_indices.append(round_robin_indices)

            # create flat buffer in CPU and move to GPU
            self.bit16_groups_flat.append(
                self.flatten_dense_tensors_aligned(
                    self.round_robin_bit16_groups[i],
                    self.nccl_start_alignment_factor *
                    dist.get_world_size(group=self.real_dp_process_group[i])).cuda(
                        torch.cuda.current_device()))
            see_memory_usage(f"After flattening and moving param group {i} to GPU",
                             force=False)

            # Record padding required for alignment
            if partition_id == dist.get_world_size(
                    group=self.real_dp_process_group[i]) - 1:
                padding = self.bit16_groups_flat[i].numel() - sum(
                    [t.numel() for t in self.round_robin_bit16_groups[i]])
            else:
                padding = 0
            self.groups_padding.append(padding)

            if dist.get_rank(group=self.real_dp_process_group[i]) == 0:
                see_memory_usage(
                    f"After Flattening and after emptying param group {i} cache",
                    force=False)

            # set model bit16 weight to slices of flattened buffer
            self._update_model_bit16_weights(i)

            # divide the flat weights into near equal partition equal to the data parallel degree
            # each process will compute on a different part of the partition
            data_parallel_partitions = self.get_data_parallel_partitions(
                self.bit16_groups_flat[i],
                i)
            self.parallel_partitioned_bit16_groups.append(data_parallel_partitions)

            # verify that data partition start locations are 4-byte aligned
            for partitioned_data in data_parallel_partitions:
                assert (partitioned_data.data_ptr() %
                        (2 * self.nccl_start_alignment_factor) == 0)

            # verify that data partition start locations are 4-byte aligned
            for partitioned_data in data_parallel_partitions:
                assert (partitioned_data.data_ptr() %
                        (2 * self.nccl_start_alignment_factor) == 0)

            # a partition of the fp32 master weights that will be updated by this process
            if not fp16_master_weights_and_gradients:
                self.single_partition_of_fp32_groups.append(
                    self.parallel_partitioned_bit16_groups[i][partition_id].to(
                        self.device).clone().float().detach())
            else:
                self.single_partition_of_fp32_groups.append(
                    self.parallel_partitioned_bit16_groups[i][partition_id].to(
                        self.device).clone().half().detach())

            # modify optimizer of have flat master weight
            self.single_partition_of_fp32_groups[
                i].requires_grad = True  # keep this in case internal optimizer uses it
            param_group['params'] = [self.single_partition_of_fp32_groups[i]]

            partition_size = len(self.bit16_groups_flat[i]) / dist.get_world_size(
                group=self.real_dp_process_group[i])
            params_in_partition, params_not_in_partition, first_offset = self.get_partition_info(
                self.round_robin_bit16_groups[i],
                partition_size,
                partition_id)

            self.partition_size.append(partition_size)
            self.params_in_partition.append(params_in_partition)
            self.params_not_in_partition.append(params_not_in_partition)
            self.first_offset.append(first_offset)

        for rank in range(dist.get_world_size()):
            if dist.get_rank() == rank:
                print(
                    f"Rank: {rank} partition count {self.partition_count} and sizes{[(p.numel(), self.is_moe_param_group[i] if hasattr(self, 'is_moe_param_group') else False) for i,p in enumerate(self.single_partition_of_fp32_groups)]} "
                )
                dist.barrier()
        #exit(0)
        self.reduce_bucket_size = int(reduce_bucket_size)
        self.allgather_bucket_size = int(allgather_bucket_size)

        self.reduction_event = torch.cuda.Event(enable_timing=False, blocking=False)
        self.reduction_stream = torch.cuda.Stream()
        self.cpu_computation_stream = torch.cuda.Stream()
        self.copy_grad_stream = torch.cuda.Stream()
        self.callback_queued = False

        self.param_dict = {}

        # map between param_id and bool to specify if a param is in this partition
        self.is_param_in_current_partition = {}

        self.grads_in_ipg_bucket = []
        self.params_in_ipg_bucket = []
        self.elements_in_ipg_bucket = 0
        self.params_already_reduced = []
        self._release_ipg_buffers()
        self.previous_reduced_grads = None
        self.ipg_bucket_has_moe_params = False

        # simplified param id
        self.param_id = {}

        #interesting code: unique ids being assigned to individual parameters
        largest_param_numel = 0
        count = 0
        for i, params_group in enumerate(self.bit16_groups):
            for param in params_group:
                unique_id = id(param)
                self.param_id[unique_id] = count
                self.param_dict[count] = param
                self.params_already_reduced.append(False)
                if param.numel() > largest_param_numel:
                    largest_param_numel = param.numel()
                count = count + 1

        for param_group in self.params_in_partition:
            for param in param_group:
                self.is_param_in_current_partition[self.get_param_id(param)] = True

        for param_group in self.params_not_in_partition:
            for param in param_group:
                self.is_param_in_current_partition[self.get_param_id(param)] = False

        if self.cpu_offload:
            self.accumulated_grads_in_cpu = {}
            self.norm_for_param_grads = {}
            self.local_overflow = False
            self.grad_position = {}
            self.temp_grad_buffer_for_cpu_offload = torch.zeros(
                largest_param_numel,
                device=self.device,
                dtype=self.dtype).pin_memory()
            self.temp_grad_buffer_for_gpu_offload = torch.zeros(
                largest_param_numel,
                device=torch.cuda.current_device(),
                dtype=self.dtype)
            for i, params_group in enumerate(self.bit16_groups):
                self.get_grad_position(i,
                                       self.params_in_partition[i],
                                       self.first_offset[i],
                                       self.partition_size[i])

        # mapping from parameter to partition that it belongs to
        self.param_to_partition_ids = {}

        # stores if a partition has been reduced in this step
        self.is_partition_reduced = {}

        # number of grads in partition that still need to be computed
        self.remaining_grads_in_partition = {}

        # total number of grads in partition
        self.total_grads_in_partition = {}

        # stores if a grad in a partition has been computed or not
        self.is_grad_computed = {}

        # stores the offset at which a parameter gradient needs to be inserted in a partition
        self.grad_partition_insertion_offset = {}

        # the offset in the gradient at which it must be inserted at the beginning of the partition
        self.grad_start_offset = {}

        # will store the averaged gradients required by this partition
        self.averaged_gradients = {}

        # store index of first parameter in each partition
        self.first_param_index_in_partition = {}

        # initializes all data structures for implementing gradient partitioning
        self.initialize_gradient_partitioning_data_structures()

        # resets the data structure value for the next backward propagation
        self.reset_partition_gradient_structures()

        # creates backward hooks for gradient partitioning
        if self.partition_gradients or self.overlap_comm:
            self.create_reduce_and_remove_grad_hooks()

        # we may have a way of fusing dynamic scale. Do not support for now
        if self.dtype == torch.float or self.dtype == torch.bfloat16 or not dynamic_loss_scale:
            loss_scale_value = 1.0 if (
                (self.dtype == torch.float) or
                (self.dtype == torch.bfloat16)) else static_loss_scale

            self.dynamic_loss_scale = False
            self.loss_scaler = LossScaler(scale=loss_scale_value)
            cur_iter = 0
        else:
            if dynamic_loss_args is None:
                self.loss_scaler = DynamicLossScaler()
            else:
                self.loss_scaler = DynamicLossScaler(**dynamic_loss_args)

            self.dynamic_loss_scale = True

        see_memory_usage("Before initializing optimizer states", force=True)
        self.initialize_optimizer_states()
        see_memory_usage("After initializing optimizer states", force=True)

        if dist.get_rank() == 0:
            logger.info(f"optimizer state initialized")

        if dist.get_rank(group=self.dp_process_group) == 0:
            see_memory_usage(f"After initializing ZeRO optimizer", force=True)

    def is_moe_group(self, group):
        return 'moe' in group and group['moe']

    def _configure_moe_settings(self):
        assert self.contiguous_gradients, "Contiguous Gradients in ZeRO Stage 2 must be set to True for MoE. Other code paths are not tested with MoE"
        assert self.reduce_scatter, "Reduce Scatter in ZeRO Stage 2 must be set to True for MoE. Other code paths are not tested with MoE"

        assert any([self.is_moe_group(group) for group in self.optimizer.param_groups]), "The model has moe layers, but None of the param groups are marked as MoE. Create a param group with 'moe' key set to True before creating optimizer"
        self.is_moe_param_group = []
        for i, group in enumerate(self.optimizer.param_groups):
            if self.is_moe_group(group):
                assert all([is_moe_param(param) for param in group['params']]), "All params in MoE group must be MoE params"
                self.real_dp_process_group[i] = self.expert_dp_process_group[
                    group['name']]
                self.partition_count[i] = dist.get_world_size(
                    group=self.expert_dp_process_group[group['name']])
                self.is_moe_param_group.append(True)
            else:
                self.is_moe_param_group.append(False)

        assert self.expert_dp_process_group is not None, "Expert data parallel group should be configured with MoE"
        assert self.ep_process_group is not None, "Expert parallel group should be configured with MoE"

    def _update_model_bit16_weights(self, group_index):
        updated_params = self.unflatten(self.bit16_groups_flat[group_index],
                                        self.round_robin_bit16_groups[group_index])
        for p, q in zip(self.round_robin_bit16_groups[group_index], updated_params):
            p.data = q.data

        # set model fp16 weight to slices of reordered flattened buffer
        for param_index, param in enumerate(self.bit16_groups[group_index]):
            new_index = self.round_robin_bit16_indices[group_index][param_index]
            param.data = self.round_robin_bit16_groups[group_index][new_index].data

    def _round_robin_reorder(self, tensor_list, num_partitions):

        # disable round robin if need to debug something
        # return tensor_list, list(range(len(tensor_list)))

        partition_tensors = {}

        for i, tensor in enumerate(tensor_list):
            j = i % num_partitions
            if not j in partition_tensors:
                partition_tensors[j] = []
            partition_tensors[j].append((i, tensor))

        reordered_tensors = []
        reordered_indices = {}

        for partition_index in partition_tensors.keys():
            for i, (original_index, tensor) in enumerate(partition_tensors[partition_index]):
                reordered_indices[original_index] = len(reordered_tensors)
                reordered_tensors.append(tensor)

        return reordered_tensors, reordered_indices

    def _release_ipg_buffers(self):
        if self.contiguous_gradients:
            self.ipg_buffer = None
            self.grads_in_partition = None
            self.grads_in_partition_offset = 0

    def initialize_optimizer_states(self):

        for i, group in enumerate(self.bit16_groups):
            single_grad_partition = torch.zeros(
                int(self.partition_size[i]),
                dtype=self.single_partition_of_fp32_groups[i].dtype,
                device=self.device)
            self.single_partition_of_fp32_groups[
                i].grad = single_grad_partition.pin_memory(
                ) if self.cpu_offload else single_grad_partition

        self.optimizer.step()

        if not self.cpu_offload:
            for group in self.single_partition_of_fp32_groups:
                group.grad = None  #class init

        return

    #########################################################################
    #################### ZeRO Stage 1 - reduce gradients ####################
    #########################################################################
    def reduce_gradients(self, pipeline_parallel=False):
        world_size = dist.get_world_size(self.dp_process_group)
        my_rank = dist.get_rank(self.dp_process_group)

        # with PP we must create ipg buffer, since backward is handled outside zero
        if pipeline_parallel and self.contiguous_gradients:
            self.ipg_buffer = []
            buf_0 = torch.empty(int(self.reduce_bucket_size),
                                dtype=self.dtype,
                                device=torch.cuda.current_device())
            self.ipg_buffer.append(buf_0)
            self.ipg_index = 0

        if not self.overlap_comm:
            for i, group in enumerate(self.bit16_groups):
                for param in group:
                    if param.grad is not None:
                        self.reduce_ready_partitions_and_remove_grads(param, i)
        # reduce any pending grads in either hook/non-hook case
        self.overlapping_partition_gradients_reduce_epilogue()

    #########################################################################
    #########################ZeRO Partition Gradients########################
    #########################################################################

    def get_first_param_index(self, group_id, param_group, partition_id):
        for index, param in enumerate(param_group):
            param_id = self.get_param_id(param)
            if partition_id in self.param_to_partition_ids[group_id][param_id]:
                return index
        return None

    def initialize_gradient_partitioning_data_structures(self):

        for i, param_group in enumerate(self.round_robin_bit16_groups):
            total_partitions = dist.get_world_size(group=self.real_dp_process_group[i])

            self.param_to_partition_ids[i] = {}
            self.is_partition_reduced[i] = {}
            self.total_grads_in_partition[i] = {}
            self.remaining_grads_in_partition[i] = {}
            self.is_grad_computed[i] = {}
            self.grad_partition_insertion_offset[i] = {}
            self.grad_start_offset[i] = {}
            self.first_param_index_in_partition[i] = {}

            for partition_id in range(total_partitions):
                self.is_grad_computed[i][partition_id] = {}
                self.grad_partition_insertion_offset[i][partition_id] = {}
                self.grad_start_offset[i][partition_id] = {}
                self.total_grads_in_partition[i][partition_id] = 0
                self.initialize_gradient_partition(i, param_group, partition_id)
                self.is_partition_reduced[i][partition_id] = False
                self.first_param_index_in_partition[i][
                    partition_id] = self.get_first_param_index(
                        i,
                        param_group,
                        partition_id)

    def independent_gradient_partition_epilogue(self):
        self.report_ipg_memory_usage(f"In ipg_epilogue before reduce_ipg_grads", 0)
        self.reduce_ipg_grads()
        self.report_ipg_memory_usage(f"In ipg_epilogue after reduce_ipg_grads", 0)

        # if dist.get_rank() == 0:
        #    logger.info("Params already reduced %s", self.params_already_reduced)
        for i in range(len(self.params_already_reduced)):
            self.params_already_reduced[i] = False

        if self.overlap_comm:
            torch.cuda.synchronize()
            # It is safe to clear previously reduced grads of other partitions
            self._clear_previous_reduced_grads()

        if self.cpu_offload is False:
            for i, _ in enumerate(self.bit16_groups):

                if not i in self.averaged_gradients or self.averaged_gradients[i] is None:
                    self.averaged_gradients[i] = self.get_flat_partition(
                        self.params_in_partition[i],
                        self.first_offset[i],
                        self.partition_size[i],
                        dtype=self.dtype,
                        device=torch.cuda.current_device(),
                        return_tensor_list=True)
                else:
                    avg_new = self.get_flat_partition(self.params_in_partition[i],
                                                      self.first_offset[i],
                                                      self.partition_size[i],
                                                      dtype=self.dtype,
                                                      device=torch.cuda.current_device(),
                                                      return_tensor_list=True)

                    for accumulated_grad, new_avg_grad in zip(self.averaged_gradients[i], avg_new):
                        accumulated_grad.add_(new_avg_grad)

        self._release_ipg_buffers()

        # No need to keep the gradients anymore.
        # All gradients required by the step
        # are in self.averaged_gradients
        self.zero_grad()
        see_memory_usage(f"End ipg_epilogue")

    # resets all partition to no reduced
    # sets remaining grads to the total number of grads in each partition
    # set is grad computed to false for all grads in partition
    def reset_partition_gradient_structures(self):
        for i, _ in enumerate(self.bit16_groups):
            total_partitions = dist.get_world_size(group=self.real_dp_process_group[i])
            for partition_id in range(total_partitions):
                self.is_partition_reduced[i][partition_id] = False
                self.remaining_grads_in_partition[i][
                    partition_id] = self.total_grads_in_partition[i][partition_id]

                for param_id in self.is_grad_computed[i][partition_id]:
                    self.is_grad_computed[i][partition_id][param_id] = False

    def initialize_gradient_partition(self, i, param_group, partition_id):
        def set_key_value_list(dictionary, key, value):
            if key in dictionary:
                dictionary[key].append(value)
            else:
                dictionary[key] = [value]

        def increment_value(dictionary, key):
            if key in dictionary:
                dictionary[key] += 1
            else:
                dictionary[key] = 1

        partition_size = self.partition_size[i]

        start_index = partition_size * partition_id
        end_index = partition_size * (partition_id + 1)

        current_index = 0
        first_offset = 0

        for param in param_group:

            param_size = param.numel()
            param_id = self.get_param_id(param)

            if (current_index >= start_index and current_index < end_index):
                set_key_value_list(self.param_to_partition_ids[i],
                                   param_id,
                                   partition_id)
                increment_value(self.total_grads_in_partition[i], partition_id)

                self.is_grad_computed[i][partition_id][param_id] = False

                self.grad_partition_insertion_offset[i][partition_id][
                    param_id] = current_index - start_index
                self.grad_start_offset[i][partition_id][param_id] = 0

            elif start_index > current_index and start_index < (current_index +
                                                                param_size):
                assert (first_offset == 0), "This can happen either zero or only once as this must be the first tensor in the partition"
                first_offset = start_index - current_index

                set_key_value_list(self.param_to_partition_ids[i],
                                   param_id,
                                   partition_id)
                increment_value(self.total_grads_in_partition[i], partition_id)

                self.is_grad_computed[i][partition_id][param_id] = False

                self.grad_partition_insertion_offset[i][partition_id][param_id] = 0
                self.grad_start_offset[i][partition_id][param_id] = first_offset

            current_index = current_index + param_size

    def overlapping_partition_gradients_reduce_epilogue(self):
        self.independent_gradient_partition_epilogue()

    def create_reduce_and_remove_grad_hooks(self):
        self.grad_accs = []
        for i, param_group in enumerate(self.bit16_groups):
            for param in param_group:
                if param.requires_grad:

                    def wrapper(param, i):
                        param_tmp = param.expand_as(param)
                        grad_acc = param_tmp.grad_fn.next_functions[0][0]

                        def reduce_partition_and_remove_grads(*notneeded):
                            self.reduce_ready_partitions_and_remove_grads(param, i)

                        grad_acc.register_hook(reduce_partition_and_remove_grads)
                        self.grad_accs.append(grad_acc)

                    wrapper(param, i)

    def get_param_id(self, param):
        unique_id = id(param)
        return self.param_id[unique_id]

    def report_ipg_memory_usage(self, tag, param_elems):
        elem_count = self.elements_in_ipg_bucket + param_elems
        percent_of_bucket_size = (100.0 * elem_count) // self.reduce_bucket_size
        see_memory_usage(
            f"{tag}: elems in_bucket {self.elements_in_ipg_bucket} param {param_elems} max_percent {percent_of_bucket_size}"
        )

    # create a flat tensor aligned at the alignment boundary
    def flatten_dense_tensors_aligned(self, tensor_list, alignment):
        return self.flatten(align_dense_tensors(tensor_list, alignment))

    ############### Independent Partition Gradient ########################
    def reduce_independent_p_g_buckets_and_remove_grads(self, param, i):
        if self.elements_in_ipg_bucket + param.numel() > self.reduce_bucket_size:
            self.report_ipg_memory_usage("In ipg_remove_grads before reduce_ipg_grads",
                                         param.numel())
            self.reduce_ipg_grads()
            if self.contiguous_gradients and self.overlap_comm:
                # Swap ipg_index between 0 and 1
                self.ipg_index = 1 - self.ipg_index
            self.report_ipg_memory_usage("In ipg_remove_grads after reduce_ipg_grads",
                                         param.numel())

        param_id = self.get_param_id(param)
        assert self.params_already_reduced[param_id] == False, \
            f"The parameter {param_id} has already been reduced. \
            Gradient computed twice for this partition. \
            Multiple gradient reduction is currently not supported"

        if param.numel() > self.reduce_bucket_size:
            self.extra_large_param_to_reduce = param

        elif self.contiguous_gradients:
            # keeping the gradients contiguous to prevent memory fragmentation, and avoid flattening
            new_grad_tensor = self.ipg_buffer[self.ipg_index].narrow(
                0,
                self.elements_in_ipg_bucket,
                param.numel())
            new_grad_tensor.copy_(param.grad.view(-1))
            param.grad.data = new_grad_tensor.data.view_as(param.grad)

        self.elements_in_ipg_bucket += param.numel()

        assert param.grad is not None, f"rank {dist.get_rank()} - Invalid to reduce Param {param_id} with None gradient"

        self.grads_in_ipg_bucket.append(param.grad)
        self.params_in_ipg_bucket.append((i, param, param_id))

        #make sure the average tensor function knows how to average the gradients
        if is_moe_param(param):
            self.ipg_bucket_has_moe_params = True

        self.report_ipg_memory_usage("End ipg_remove_grads", 0)

    def print_rank_0(self, message):
        if dist.get_rank() == 0:
            logger.info(message)

    def gradient_reduction_w_predivide(self, tensor):

        dp_world_size = dist.get_world_size(group=self.dp_process_group)

        tensor_to_allreduce = tensor

        if self.communication_data_type != tensor.dtype:
            tensor_to_allreduce = tensor.to(self.communication_data_type)

        if self.postscale_gradients:
            if self.gradient_predivide_factor != 1.0:
                tensor_to_allreduce.mul_(1. / self.gradient_predivide_factor)

            dist.all_reduce(tensor_to_allreduce, group=self.dp_process_group)

            if self.gradient_predivide_factor != dp_world_size:
                tensor_to_allreduce.mul_(self.gradient_predivide_factor / dp_world_size)
        else:
            tensor_to_allreduce.div_(dp_world_size)
            dist.all_reduce(tensor_to_allreduce, group=self.dp_process_group)

        if self.communication_data_type != tensor.dtype and tensor is not tensor_to_allreduce:
            tensor.copy_(tensor_to_allreduce)

        return tensor

    def average_tensor(self, tensor):
        if self.overlap_comm:
            torch.cuda.synchronize()
            stream = self.reduction_stream
        else:
            stream = torch.cuda.current_stream()

        with torch.cuda.stream(stream):
            if not self.reduce_scatter:
                self.gradient_reduction_w_predivide(tensor)
                return

            # Accumulate destination ranks and bucket offsets for each gradient slice.
            # Note: potential future optimization, record access pattern of parameters
            # in backward pass and partition gradients w.r.t. access pattern so that our
            # bucket is guaranteed to be contiguous w.r.t. ranks
            rank_and_offsets = []
            real_dp_process_group = []
            curr_size = 0
            prev_id = -1

            process_group = self.dp_process_group
            # count = 0
            for i, param, param_id in self.params_in_ipg_bucket:

                process_group = self.dp_process_group
                #Averages gradients at parameter level if ipg has a moe param
                #Otherwise averaging is done at the entire buffer level at the end of the loop
                # MoE param have different groups
                if self.ipg_bucket_has_moe_params:
                    process_group = self.expert_dp_process_group[
                        param.group_name] if is_moe_param(
                            param) else self.dp_process_group
                    param.grad.data.div_(dist.get_world_size(group=process_group))

                partition_ids = self.param_to_partition_ids[i][param_id]
                assert all([p_id < dist.get_world_size(group=process_group) for p_id in partition_ids]), f"world size {dist.get_world_size(group=process_group)} and p_ids: {partition_ids}"
                partition_size = self.partition_size[i]
                # Get all partition ids + their offsets
                partition_ids_w_offsets = []
                for partition_id in partition_ids:
                    offset = self.grad_start_offset[i][partition_id][param_id]
                    partition_ids_w_offsets.append((partition_id, offset))
                partition_ids_w_offsets.sort(key=lambda t: t[1])

                # Calculate rank and offsets for grad slices
                for idx in range(len(partition_ids_w_offsets)):
                    partition_id, offset = partition_ids_w_offsets[idx]

                    # if dist.get_rank() == 0 and count < 100:
                    #     print(f"Rank {dist.get_rank()} rank offset id {idx} calculated dp size {dist.get_world_size(group=process_group)} real dp size {dist.get_world_size(self.real_dp_process_group[i])} and dst: {partition_id}")
                    # count += 1

                    # Calculate numel for grad slice depending on partition location
                    if idx == len(partition_ids_w_offsets) - 1:
                        # Last partition_id uses its own offset
                        numel = param.numel() - offset
                    else:
                        # Set numel to next partition's offset
                        numel = partition_ids_w_offsets[idx + 1][1] - offset

                    # Merge bucket ranges if they belong to the same rank
                    if partition_id == prev_id:
                        prev_pid, prev_size, prev_numel = rank_and_offsets[-1]
                        rank_and_offsets[-1] = (prev_pid, prev_size, prev_numel + numel)
                    else:
                        rank_and_offsets.append((partition_id, curr_size, numel))
                        real_dp_process_group.append(process_group)
                    curr_size += numel
                    prev_id = partition_id

            if not self.ipg_bucket_has_moe_params:
                tensor.div_(dist.get_world_size(group=self.dp_process_group))

            async_handles = []
            for i, (dst, bucket_offset, numel) in enumerate(rank_and_offsets):
                grad_slice = tensor.narrow(0, int(bucket_offset), int(numel))
                # if dist.get_rank() == 0:
                #     print(f"Rank {dist.get_rank()} rank offset id {i} real dp size {dist.get_world_size(group=real_dp_process_group[i])} and dst: {dst}")
                # dist.barrier()
                #dist.barrier()
                dst_rank = _get_global_rank(real_dp_process_group[i], dst)
                async_handle = dist.reduce(grad_slice,
                                           dst=dst_rank,
                                           group=real_dp_process_group[i],
                                           async_op=True)
                async_handles.append(async_handle)

            for handle in async_handles:
                handle.wait()

    ##############################################################################
    ############################# CPU Offload Methods#############################
    ##############################################################################
    def get_grad_position(self, group_id, tensor_list, first_offset, partition_size):
        current_offset = 0

        for i, tensor in enumerate(tensor_list):
            param_id = self.get_param_id(tensor)
            param_start_offset = 0

            num_elements = tensor.numel()
            tensor_offset = 0

            # we need to offset to get to the right element
            if i == 0 and first_offset > 0:
                tensor_offset = first_offset
                num_elements = num_elements - tensor_offset
                param_start_offset = first_offset

            # we dont need all elements of the tensor
            if num_elements > (partition_size - current_offset):
                num_elements = partition_size - current_offset

            self.grad_position[param_id] = [
                int(group_id),
                int(param_start_offset),
                int(current_offset),
                int(num_elements)
            ]
            current_offset += num_elements

    def update_overflow_tracker_for_param_grad(self, param):
        if param.grad is not None and self._has_inf_or_nan(param.grad.data):
            self.local_overflow = True

    def async_accumulate_grad_in_cpu_via_gpu(self, param):
        param_id = self.get_param_id(param)

        [i, source_offset, dest_offset, num_elements] = self.grad_position[param_id]

        # copy to a preexisiting buffer to avoid memory allocation penalty
        dest_buffer = self.temp_grad_buffer_for_gpu_offload.view(-1).narrow(
            0,
            0,
            param.numel())

        #buffer for storing gradients for this parameter in CPU
        def buffer_to_accumulate_to_in_cpu():
            if not self.fp16_master_weights_and_gradients:
                return torch.zeros(param.numel(),
                                   dtype=param.dtype,
                                   device=self.device).pin_memory()
            else:
                return self.single_partition_of_fp32_groups[i].grad.view(-1).narrow(
                    0,
                    dest_offset,
                    num_elements)

        #accumulate gradients into param.grad or parts of it that belongs to this partition
        def accumulate_gradients():
            if not self.fp16_master_weights_and_gradients:
                dest_buffer.copy_(self.accumulated_grads_in_cpu[param_id].view(-1),
                                  non_blocking=True)
                param.grad.data.view(-1).add_(dest_buffer)
            else:
                dest_buffer.narrow(0,
                                   source_offset,
                                   num_elements).copy_(
                                       self.accumulated_grads_in_cpu[param_id].view(-1),
                                       non_blocking=True)
                param.grad.data.view(-1).narrow(
                    0,
                    source_offset,
                    num_elements).add_(dest_buffer.narrow(0,
                                                          source_offset,
                                                          num_elements))

        #move accumulated gradients back to CPU
        def copy_gradients_to_cpu():
            if not self.fp16_master_weights_and_gradients:
                self.accumulated_grads_in_cpu[param_id].data.copy_(
                    param.grad.data.view(-1),
                    non_blocking=True)
            else:
                self.accumulated_grads_in_cpu[param_id].data.copy_(
                    param.grad.data.view(-1).narrow(0,
                                                    source_offset,
                                                    num_elements),
                    non_blocking=True)

        if param_id not in self.accumulated_grads_in_cpu:
            self.accumulated_grads_in_cpu[param_id] = buffer_to_accumulate_to_in_cpu()

        if self.micro_step_id > 0:
            accumulate_gradients()

        # at the boundary we will send 32bit directly
        if not self.is_gradient_accumulation_boundary:
            copy_gradients_to_cpu()

    def set_norm_for_param_grad(self, param):
        param_id = self.get_param_id(param)
        accumulated_grad = self.accumulated_grads_in_cpu[
            param_id] if self.gradient_accumulation_steps > 1 else param.grad

        [i, source_offset, dest_offset, num_elements] = self.grad_position[param_id]

        start = source_offset
        accumulated_grad = accumulated_grad.view(-1).narrow(0, start, num_elements)

        self.norm_for_param_grads[param_id] = accumulated_grad.data.double().norm(2)

    def set_norm_for_param_grad_in_gpu(self, param):
        param_id = self.get_param_id(param)
        accumulated_grad = param.grad

        [i, source_offset, dest_offset, num_elements] = self.grad_position[param_id]

        start = source_offset
        accumulated_grad = accumulated_grad.view(-1).narrow(0, start, num_elements)

        self.norm_for_param_grads[param_id] = accumulated_grad.data.double().norm(2)

    def async_inplace_copy_grad_to_fp32_buffer_from_gpu(self, param):
        param_id = self.get_param_id(param)

        [i, source_offset, dest_offset, num_elements] = self.grad_position[param_id]

        dest_tensor = self.single_partition_of_fp32_groups[i].grad.view(-1).narrow(
            0,
            dest_offset,
            num_elements)

        src_tensor = param.grad.view(-1).narrow(0, source_offset, num_elements)
        if not self.fp16_master_weights_and_gradients:
            src_tensor = src_tensor.float()

        dest_tensor.copy_(src_tensor, non_blocking=True)
        param.grad = None  #offload only

    def complete_grad_norm_calculation_for_cpu_offload(self, params):
        total_norm = 0.0
        norm_type = 2.0
        for p in params:
            # Pipeline parallelism may replicate parameters. Avoid multi-counting.
            if hasattr(p, PIPE_REPLICATED) and p.ds_pipe_replicated:
                continue

            if is_model_parallel_parameter(p) or (self.model_parallel_rank == 0):
                param_id = self.get_param_id(p)
                # as some model have trainable parameters but skipped in training,
                # their backward hooks in self.create_reduce_and_remove_grad_hooks() will not run,
                # so they have no norm_for_param_grads
                if param_id in self.norm_for_param_grads:
                    param_norm = self.norm_for_param_grads[param_id]
                    total_norm += param_norm.item()**2
                else:
                    # As unused parameters in modules may not be expected sometimes,
                    # add an explicit error msg when it occurred and an option to
                    # avoid the error
                    assert self.ignore_unused_parameters, """
                        This assert indicates that your module has parameters that
                        were not used in producing loss.
                        You can avoid this assert by
                        (1) enable ignore_unused_parameters option in zero_optimization config;
                        (2) making sure all trainable parameters and `forward` function
                            outputs participate in calculating loss.
                    """

        # Sum across all model parallel GPUs.
        total_norm_cuda = torch.cuda.FloatTensor([float(total_norm)])
        torch.distributed.all_reduce(total_norm_cuda,
                                     op=torch.distributed.ReduceOp.SUM,
                                     group=self.dp_process_group)

        self._model_parallel_all_reduce(tensor=total_norm_cuda,
                                        op=torch.distributed.ReduceOp.SUM)

        total_norm = total_norm_cuda[0].item()**(1. / norm_type)

        if total_norm == float(
                'inf') or total_norm == -float('inf') or total_norm != total_norm:
            total_norm = -1

        return total_norm

    ############################################################################################
    def copy_grads_in_partition(self, param):
        if self.cpu_offload:

            if self.gradient_accumulation_steps > 1:
                self.async_accumulate_grad_in_cpu_via_gpu(param)

            if self.is_gradient_accumulation_boundary:
                self.set_norm_for_param_grad_in_gpu(param)

                self.update_overflow_tracker_for_param_grad(param)

                self.async_inplace_copy_grad_to_fp32_buffer_from_gpu(param)

            return
        #print(f"ID {self.get_param_id(param)} grad norm {param.grad.norm()}")
        if self.grads_in_partition is None:
            self.grads_in_partition_offset = 0
            total_size = 0
            for group in self.params_in_partition:
                for param_in_partition in group:
                    total_size += param_in_partition.numel()

            see_memory_usage(f"before copying {total_size} gradients into partition")
            self.grads_in_partition = torch.empty(int(total_size),
                                                  dtype=self.dtype,
                                                  device=torch.cuda.current_device())
            see_memory_usage(f"after copying {total_size} gradients into partition")

        # The allreduce buffer will be rewritten. Copy the gradients in partition to a new buffer
        new_grad_tensor = self.grads_in_partition.view(-1).narrow(
            0,
            self.grads_in_partition_offset,
            param.numel())
        new_grad_tensor.copy_(param.grad.view(-1))
        param.grad.data = new_grad_tensor.data.view_as(param.grad)
        #print(f"Grad norm after copy to contiguous_buffer {param.grad.data.norm()}")
        self.grads_in_partition_offset += param.numel()

    def reduce_ipg_grads(self):
        if self.contiguous_gradients:
            if self.extra_large_param_to_reduce is not None:
                assert len(self.params_in_ipg_bucket) == 1, "more than 1 param in ipg bucket, this shouldn't happen"
                _, _, param_id = self.params_in_ipg_bucket[0]
                assert self.get_param_id(
                    self.extra_large_param_to_reduce) == param_id, "param in ipg bucket does not match extra-large param"
                self.average_tensor(self.extra_large_param_to_reduce.grad.view(-1))
                self.extra_large_param_to_reduce = None
            else:
                self.average_tensor(self.ipg_buffer[self.ipg_index])
        else:
            self.buffered_reduce_fallback(
                None,
                self.grads_in_ipg_bucket,
                elements_per_buffer=self.elements_in_ipg_bucket)

        if self.overlap_comm:
            stream = self.reduction_stream
        elif self.cpu_offload:
            # TODO: copy_grad_stream is disabled because of race with reduce. This hurts perf and should be fixed.
            #            torch.cuda.synchronize()
            #            stream = self.copy_grad_stream
            stream = torch.cuda.current_stream()
        else:
            stream = torch.cuda.current_stream()

        with torch.cuda.stream(stream):
            for _, param, param_id in self.params_in_ipg_bucket:

                assert self.params_already_reduced[param_id] == False, \
                    f"The parameter {param_id} has already been reduced. \
                    Gradient computed twice for this partition. \
                    Multiple gradient reduction is currently not supported"

                self.params_already_reduced[param_id] = True

                if self.partition_gradients:
                    if not self.is_param_in_current_partition[param_id]:
                        if self.overlap_comm and self.contiguous_gradients is False:
                            # Clear grads of other partitions during the next reduction
                            # to avoid clearing them before the reduction is complete.
                            if self.previous_reduced_grads is None:
                                self.previous_reduced_grads = []
                            self.previous_reduced_grads.append(param)
                        else:
                            param.grad = None  #only if self.partition_gradients
                    elif self.contiguous_gradients:
                        self.copy_grads_in_partition(param)
                else:  # zero stage 1 - partition only optimizer state
                    if self.contiguous_gradients and self.is_param_in_current_partition[
                            param_id]:
                        self.copy_grads_in_partition(param)

        self.grads_in_ipg_bucket = []
        self.params_in_ipg_bucket = []
        self.ipg_bucket_has_moe_params = False
        self.elements_in_ipg_bucket = 0
        #####################################################################

    def reduce_ready_partitions_and_remove_grads(self, param, i):
        if self.partition_gradients or self.is_gradient_accumulation_boundary:
            self.reduce_independent_p_g_buckets_and_remove_grads(param, i)

    def zero_reduced_gradients(self, partition_id, i):
        def are_all_related_partitions_reduced(params_id):
            for partition_id in self.param_to_partition_ids[i][params_id]:
                if not self.is_partition_reduced[i][partition_id]:
                    return False
            return True

        for params_id in self.is_grad_computed[i][partition_id]:
            if are_all_related_partitions_reduced(params_id):
                self.param_dict[params_id].grad = None  # dead code

    def flatten_and_print(self, message, tensors, start=0, n=5):
        flatten_tensor = self.flatten(tensors)

        def print_func():
            logger.info(flatten_tensor.contiguous().view(-1).narrow(0, start, n))

        self.sequential_execution(print_func, message)

    def get_grads_to_reduce(self, i, partition_id):
        def get_reducible_portion(key):
            grad = self.param_dict[key].grad
            total_elements = grad.numel()
            start = self.grad_start_offset[i][partition_id][key]
            num_elements = min(
                total_elements - start,
                self.partition_size[i] -
                self.grad_partition_insertion_offset[i][partition_id][key])
            if not pg_correctness_test:
                if num_elements == total_elements:
                    return grad
                else:
                    return grad.contiguous().view(-1).narrow(0,
                                                             int(start),
                                                             int(num_elements))
            else:
                if num_elements == total_elements:
                    return grad.clone()
                else:
                    return grad.clone().contiguous().view(-1).narrow(
                        0,
                        int(start),
                        int(num_elements))

        grads_to_reduce = []
        for key in self.is_grad_computed[i][partition_id]:
            grad = get_reducible_portion(key)
            grads_to_reduce.append(grad)
        return grads_to_reduce

    def sequential_execution(self, function, message, group=None):
        if group is None:
            group = self.dp_process_group
        if dist.get_rank(group=group) == 0:
            logger.info(message)
        for id in range(dist.get_world_size(group=group)):
            if id == dist.get_rank(group=group):
                function()
            dist.barrier(group=group)

    def set_none_gradients_to_zero(self, i, partition_id):
        for param_id in self.is_grad_computed[i][partition_id]:
            param = self.param_dict[param_id]
            if param.grad is None:
                param.grad = torch.zero_like(param)

    ######################Reduction Related Methods##############################
    def allreduce_bucket(self,
                         bucket,
                         communication_data_type=torch.float16,
                         rank=None,
                         log=None):
        rank = None
        tensor = self.flatten(bucket)

        tensor_to_allreduce = tensor

        if pg_correctness_test:
            communication_data_type = torch.float32

        if communication_data_type != tensor.dtype:
            tensor_to_allreduce = tensor.to(communication_data_type)

        tensor_to_allreduce.div_(dist.get_world_size(group=self.dp_process_group))

        if rank is None:
            #    "All Reducing"
            dist.all_reduce(tensor_to_allreduce, group=self.dp_process_group)
        else:
            global_rank = _get_global_rank(self.dp_process_group, rank)
            dist.reduce(tensor_to_allreduce, global_rank, group=self.dp_process_group)

        if communication_data_type != tensor.dtype and tensor is not tensor_to_allreduce:
            if rank is None or rank == dist.get_rank(group=self.dp_process_group):
                tensor.copy_(tensor_to_allreduce)

        return tensor

    def _clear_previous_reduced_grads(self):
        if self.previous_reduced_grads is not None:
            for param in self.previous_reduced_grads:
                param.grad = None  # overlap enabled
            self.previous_reduced_grads = None

    # if rank is specified do a reduction instead of an allreduce
    def allreduce_and_copy(self, small_bucket, rank=None, log=None):
        if self.overlap_comm:
            torch.cuda.synchronize()
            # It is safe to clear the previously reduced grads of other partitions
            self._clear_previous_reduced_grads()
            stream = self.reduction_stream
        else:
            stream = torch.cuda.current_stream()

        with torch.cuda.stream(stream):
            allreduced = self.allreduce_bucket(small_bucket, rank=rank, log=log)
            if rank is None or rank == dist.get_rank(group=self.dp_process_group):
                for buf, synced in zip(small_bucket, self.unflatten(allreduced, small_bucket)):
                    buf.copy_(synced)

    def allreduce_no_retain(self,
                            bucket,
                            numel_per_bucket=500000000,
                            rank=None,
                            log=None):
        small_bucket = []
        numel = 0
        for tensor in bucket:
            small_bucket.append(tensor)
            numel = numel + tensor.numel()
            if numel > numel_per_bucket:
                self.allreduce_and_copy(small_bucket, rank=rank, log=None)
                small_bucket = []

        if len(small_bucket) > 0:
            self.allreduce_and_copy(small_bucket, rank=rank, log=log)

    # allows using reduction of gradients instead of using all_reduce

    def buffered_reduce_fallback(self,
                                 rank,
                                 grads,
                                 elements_per_buffer=500000000,
                                 log=None):
        split_buckets = split_half_float_double(grads)

        for i, bucket in enumerate(split_buckets):
            self.allreduce_no_retain(bucket,
                                     numel_per_bucket=elements_per_buffer,
                                     rank=rank,
                                     log=log)

    #############################################################################
    #############################################################################
    #############################################################################

    # views the tensor as multiple partitions and returns
    # those partitions
    def get_data_parallel_partitions(self, tensor, group_id):
        partitions = []

        dp = dist.get_world_size(group=self.real_dp_process_group[group_id])
        dp_id = dist.get_rank(group=self.real_dp_process_group[group_id])

        total_num_elements = tensor.numel()

        base_size = total_num_elements // dp
        remaining = total_num_elements % dp

        start = 0
        for id in range(dp):
            partition_size = base_size
            if id < remaining:
                partition_size = partition_size + 1
            partitions.append(tensor.narrow(0, start, partition_size))
            start = start + partition_size
        return partitions

    def get_partition_info(self, tensor_list, partition_size, partition_id):
        params_in_partition = []
        params_not_in_partition = []

        start_index = partition_size * partition_id
        end_index = partition_size * (partition_id + 1)

        current_index = 0
        first_offset = 0

        for tensor in tensor_list:

            tensor_size = tensor.numel()

            if (current_index >= start_index and current_index < end_index):
                params_in_partition.append(tensor)

            elif start_index > current_index and start_index < (current_index +
                                                                tensor_size):
                params_in_partition.append(tensor)

                assert (first_offset == 0), "This can happen either zero or only once as this must be the first tensor in the partition"
                first_offset = start_index - current_index

            else:
                params_not_in_partition.append(tensor)

            current_index = current_index + tensor_size

        return params_in_partition, params_not_in_partition, first_offset

    def zero_grad(self, set_grads_to_None=True):
        """
        Zero FP16 parameter grads.
        """
        # FP32 grad should never exist.
        # For speed, set model fp16 grad to None by default
        for group in self.bit16_groups:
            for p in group:
                if set_grads_to_None:
                    p.grad = None  # epilogue and in step
                else:
                    if p.grad is not None:
                        p.grad.detach_()
                        p.grad.zero_()

    def _model_parallel_all_reduce(self, tensor, op):
        """ Perform all reduce within model parallel group, if any.
        """
        if self.model_parallel_group is None:
            pass
        else:
            torch.distributed.all_reduce(tensor=tensor,
                                         op=op,
                                         group=self.model_parallel_group)

    def get_grad_norm_direct(self, gradients, params, norm_type=2):
        """Clips gradient norm of an iterable of parameters.

        This is adapted from torch.nn.utils.clip_grad.clip_grad_norm_ and
        added functionality to handle model parallel parameters. Note that
        the gradients are modified in place.

        Arguments:
            parameters (Iterable[Tensor] or Tensor): an iterable of Tensors or a
                single Tensor that will have gradients normalized
            max_norm (float or int): max norm of the gradients
            norm_type (float or int): type of the used p-norm. Can be ``'inf'`` for
                infinity norm.

        Returns:
            Total norm of the parameters (viewed as a single vector).
        """
        norm_type = float(norm_type)
        if norm_type == inf:
            total_norm = max(g.data.abs().max() for g in gradients)
            total_norm_cuda = torch.cuda.FloatTensor([float(total_norm)])
            torch.distributed.all_reduce(total_norm_cuda,
                                         op=torch.distributed.ReduceOp.MAX,
                                         group=self.dp_process_group)

            # Take max across all GPUs.
            self._model_parallel_all_reduce(tensor=total_norm_cuda,
                                            op=torch.distributed.ReduceOp.MAX)
            total_norm = total_norm_cuda[0].item()
        else:
            total_norm = 0.0
            # if dist.get_rank() == 0:
            #    logger.info(f"Total Norm beginning {total_norm}")
            for g, p in zip(gradients, params):
                # Pipeline parallelism may replicate parameters. Avoid multi-counting.
                if hasattr(p, PIPE_REPLICATED) and p.ds_pipe_replicated:
                    continue
                if is_model_parallel_parameter(p) or (self.model_parallel_rank == 0):
                    param_norm = g.data.double().norm(2)
                    total_norm += param_norm.item()**2
            # Sum across all model parallel GPUs.
            total_norm_cuda = torch.cuda.FloatTensor([float(total_norm)])
            torch.distributed.all_reduce(total_norm_cuda,
                                         op=torch.distributed.ReduceOp.SUM,
                                         group=self.dp_process_group)

            self._model_parallel_all_reduce(tensor=total_norm_cuda,
                                            op=torch.distributed.ReduceOp.SUM)

            total_norm = total_norm_cuda[0].item()**(1. / norm_type)

        if total_norm == float(
                'inf') or total_norm == -float('inf') or total_norm != total_norm:
            total_norm = -1

        return total_norm

    # creates a flat fused tensor from the tensor list starting at the first_offset
    # in the first tensor of the list. If there are not enough elements in the tensor
    # list then the flat tensor will be padded with zeros
    def get_flat_partition(self,
                           tensor_list,
                           first_offset,
                           partition_size,
                           dtype,
                           device,
                           return_tensor_list=False):
        flat_tensor_list = []
        current_size = 0
        for i, tensor in enumerate(tensor_list):
            if tensor.grad is None:
                tensor.grad = torch.zeros_like(tensor)

            tensor = tensor.grad
            num_elements = tensor.numel()
            tensor_offset = 0

            # we need to offset to get to the right element
            if i == 0 and first_offset > 0:
                tensor_offset = first_offset
                num_elements = num_elements - tensor_offset

            # we dont need all elements of the tensor
            if num_elements > (partition_size - current_size):
                num_elements = partition_size - current_size

            # we need a narrow view of the tensor based on the tensor offset and number of elements that
            # we need from this tensor
            if tensor_offset > 0 or num_elements < tensor.numel():
                flat_tensor_list.append(tensor.contiguous().view(-1).narrow(
                    0,
                    int(tensor_offset),
                    int(num_elements)))
            else:
                flat_tensor_list.append(tensor)

            current_size = current_size + num_elements

        # this means its the last partition and does not align with the dp boundary. We need to pad before flattening
        if current_size < partition_size:
            flat_tensor_list.append(
                torch.zeros(int(partition_size - current_size),
                            dtype=dtype,
                            device=device))

        if return_tensor_list:
            return flat_tensor_list

        return self.flatten(flat_tensor_list)

    def free_grad_in_param_list(self, param_list):
        for p in param_list:
            p.grad = None  # in step

    def reset_cpu_buffers(self):
        self.norm_for_param_grads = {}
        self.local_overflow = False

    def log_timers(self, timer_names):
        if self.timers is None:
            return

        self.timers.log(names=list(timer_names))

    def start_timers(self, timer_names):
        if self.timers is None:
            return

        for name in timer_names:
            self.timers(name).start()

    def stop_timers(self, timer_names):
        if self.timers is None:
            return

        for name in timer_names:
            self.timers(name).stop()

    def step(self, closure=None):
        """
        Not supporting closure.
        """
        self.micro_step_id = -1

        see_memory_usage(f"In step before checking overflow")

        # First compute norm for all group so we know if there is overflow
        self.check_overflow()
        OPTIMIZER_ALLGATHER = 'optimizer_allgather'
        OPTIMIZER_GRADIENTS = 'optimizer_gradients'
        OPTIMIZER_STEP = 'optimizer_step'
        timer_names = [OPTIMIZER_ALLGATHER, OPTIMIZER_GRADIENTS, OPTIMIZER_STEP]

        prev_scale = self.loss_scale
        self._update_scale(self.overflow)
        if self.overflow:

            if dist.get_rank() == 0:
                logger.info(
                    "[deepspeed] OVERFLOW! Rank {} Skipping step. Attempted loss scale: {}, "
                    "reducing to {}".format(dist.get_rank(),
                                            prev_scale,
                                            self.loss_scale))

            see_memory_usage('After overflow before clearing gradients')
            self.zero_grad()
            if self.cpu_offload:
                self.reset_cpu_buffers()
            else:
                self.averaged_gradients = {}

            see_memory_usage('After overflow after clearing gradients')

            self.start_timers(timer_names)
            self.stop_timers(timer_names)
            return

        self.start_timers([OPTIMIZER_GRADIENTS])
        norm_groups = []
        single_partition_grad_groups = []
        skip = False
        for i, group in enumerate(self.bit16_groups):
            partition_id = dist.get_rank(group=self.real_dp_process_group[i])
            if self.cpu_offload:
                norm_groups.append(
                    self.complete_grad_norm_calculation_for_cpu_offload(
                        self.params_in_partition[i]))
                single_grad_partition = self.single_partition_of_fp32_groups[i].grad
            else:
                norm_groups.append(
                    self.get_grad_norm_direct(self.averaged_gradients[i],
                                              self.params_in_partition[i]))

                # free gradients for all the parameters that are not updated by this process
                self.free_grad_in_param_list(self.params_not_in_partition[i])

                # create a flat gradients for parameters updated by this process
                # If we are last partition, ensure we have same size grads and partition size, if not pad with zero tensors
                if partition_id == dist.get_world_size(
                        group=self.real_dp_process_group[i]) - 1:
                    single_grad_partition = self.flatten_dense_tensors_aligned(
                        self.averaged_gradients[i],
                        int(self.partition_size[i])).to(
                            self.single_partition_of_fp32_groups[i].dtype)
                else:
                    single_grad_partition = self.flatten(self.averaged_gradients[i]).to(
                        self.single_partition_of_fp32_groups[i].dtype)
                assert single_grad_partition.numel() == self.partition_size[i], \
                    "averaged gradients have different number of elements that partition size {} {} {} {}".format(
                        single_grad_partition.numel(), self.partition_size[i], i, partition_id)

                self.single_partition_of_fp32_groups[i].grad = single_grad_partition
                # release all the gradient since we have already created a necessary copy in dp_grad_partition
                self.free_grad_in_param_list(self.params_in_partition[i])

                self.averaged_gradients[i] = None

            single_partition_grad_groups.append(single_grad_partition)

        if self.has_moe_layers:
            self._average_expert_grad_norms(norm_groups)

        scaled_global_grad_norm = get_global_norm(norm_list=norm_groups)
        self.unscale_and_clip_grads(single_partition_grad_groups,
                                    scaled_global_grad_norm)

        # Stash unscaled gradient norm
        self._global_grad_norm = scaled_global_grad_norm / self.loss_scale

        self.stop_timers([OPTIMIZER_GRADIENTS])

        self.start_timers([OPTIMIZER_STEP])
        if self.deepspeed_adam_offload:
            from deepspeed.ops.adam import DeepSpeedCPUAdam
            if type(self.optimizer) == DeepSpeedCPUAdam and self.dtype == torch.half:
                bit16_param_groups = [[
                    bit16_partitions[partition_id]
                ] for bit16_partitions in self.parallel_partitioned_bit16_groups]
                self.optimizer.step(fp16_param_groups=bit16_param_groups)
            else:
                self.optimizer.step()
                for bit16_partitions, fp32_partition in zip(self.parallel_partitioned_bit16_groups, self.single_partition_of_fp32_groups):
                    bit16_partitions[partition_id].data.copy_(fp32_partition.data)
        else:
            self.optimizer.step()

            # get rid of the fp32 gradients. Not needed anymore
            if not self.cpu_offload:
                for group in self.single_partition_of_fp32_groups:
                    group.grad = None  # in step

            for bit16_partitions, fp32_partition in zip(self.parallel_partitioned_bit16_groups, self.single_partition_of_fp32_groups):
                bit16_partitions[partition_id].data.copy_(fp32_partition.data)

        self.stop_timers([OPTIMIZER_STEP])

        if self.cpu_offload:
            self.reset_cpu_buffers()

        self.start_timers([OPTIMIZER_ALLGATHER])
        # gather the updated weights from everyone
        all_gather_dp_groups(
            partitioned_param_groups=self.parallel_partitioned_bit16_groups,
            dp_process_group=self.real_dp_process_group,
            start_alignment_factor=self.nccl_start_alignment_factor,
            allgather_bucket_size=self.allgather_bucket_size)

        self.stop_timers([OPTIMIZER_ALLGATHER])

        # TODO: we probably don't need this? just to be safe
        for i in range(len(norm_groups)):
            self._update_model_bit16_weights(i)

        self.log_timers(timer_names)
        see_memory_usage('After zero_optimizer step')

        return

    def _average_expert_grad_norms(self, norm_groups):
        for i, norm in enumerate(norm_groups):
            if self.is_moe_param_group[i]:
                scaled_norm = norm * 1.0 / float(
                    dist.get_world_size(group=self.real_dp_process_group[i]))
                scaled_norm_tensor = torch.tensor(scaled_norm,
                                                  device='cuda',
                                                  dtype=torch.float)
                dist.all_reduce(scaled_norm_tensor, group=self.real_dp_process_group[i])
                norm_groups[i] = scaled_norm_tensor.item()

    def unscale_and_clip_grads(self, grad_groups_flat, total_norm):
        # compute combined scale factor for this group
        combined_scale = self.loss_scale
        if self.clip_grad > 0.:
            # norm is in fact norm*scale
            clip = ((total_norm / self.loss_scale) + 1e-6) / self.clip_grad
            if clip > 1:
                combined_scale = clip * self.loss_scale

        for grad in grad_groups_flat:
            if isinstance(grad, list):
                sub_partitions = grad
                for g in sub_partitions:
                    g.data.mul_(1. / combined_scale)
            else:
                grad.data.mul_(1. / combined_scale)

    def _check_overflow(self, partition_gradients=True):
        self.overflow = self.has_overflow(partition_gradients)

    # `params` is a list / generator of torch.Variable
    def has_overflow_serial(self, params, is_grad_list=False):
        for p in params:
            if p.grad is not None and self._has_inf_or_nan(p.grad.data):
                return True

        return False

    def has_overflow_partitioned_grads_serial(self):
        for i in range(len(self.bit16_groups)):
            for j, grad in enumerate(self.averaged_gradients[i]):
                if grad is not None and self._has_inf_or_nan(grad.data, j):
                    return True
        return False

    def has_overflow(self, partition_gradients=True):
        if partition_gradients:
            overflow = self.local_overflow if self.cpu_offload else self.has_overflow_partitioned_grads_serial(
            )
            overflow_gpu = torch.cuda.ByteTensor([overflow])
            '''This will capture overflow across all data parallel and expert parallel process
            Since expert parallel process are a subset of data parallel process'''
            torch.distributed.all_reduce(overflow_gpu,
                                         op=torch.distributed.ReduceOp.MAX,
                                         group=self.dp_process_group)

        else:
            params = []
            for group in self.bit16_groups:
                for param in group:
                    params.append(param)

            overflow = self.has_overflow_serial(params, is_grad_list=partition_gradients)
            overflow_gpu = torch.cuda.ByteTensor([overflow])

        # Since each model parallel GPU carries only part of the model,
        # make sure overflow flag is synced across all the model parallel GPUs
        self._model_parallel_all_reduce(tensor=overflow_gpu,
                                        op=torch.distributed.ReduceOp.MAX)

        overflow = overflow_gpu[0].item()
        return bool(overflow)

    # `x` is a torch.Tensor
    @staticmethod
    def _has_inf_or_nan(x, j=None):
        try:
            # if x is half, the .float() incurs an additional deep copy, but it's necessary if
            # Pytorch's .sum() creates a one-element tensor of the same type as x
            # (which is true for some recent version of pytorch).
            cpu_sum = float(x.float().sum())
            # More efficient version that can be used if .sum() returns a Python scalar
            # cpu_sum = float(x.sum())
        except RuntimeError as instance:
            # We want to check if inst is actually an overflow exception.
            # RuntimeError could come from a different error.
            # If so, we still want the exception to propagate.
            if "value cannot be converted" not in instance.args[0]:
                raise
            return True
        else:
            if cpu_sum == float('inf') or cpu_sum == -float('inf') or cpu_sum != cpu_sum:
                return True
            return False

    def backward(self, loss, retain_graph=False):
        """
        :attr:`backward` performs the following steps:

        1. fp32_loss = loss.float()
        2. scaled_loss = fp32_loss*loss_scale
        3. scaled_loss.backward(), which accumulates scaled gradients into the ``.grad`` attributes of the model's fp16 leaves
        """
        self.micro_step_id += 1

        if self.contiguous_gradients:
            self.ipg_buffer = []
            buf_0 = torch.empty(int(self.reduce_bucket_size),
                                dtype=self.dtype,
                                device=torch.cuda.current_device())
            self.ipg_buffer.append(buf_0)

            # Use double buffers to avoid data access conflict when overlap_comm is enabled.
            if self.overlap_comm:
                buf_1 = torch.empty(int(self.reduce_bucket_size),
                                    dtype=self.dtype,
                                    device=torch.cuda.current_device())
                self.ipg_buffer.append(buf_1)
            self.ipg_index = 0

        self.loss_scaler.backward(loss.float(), retain_graph=retain_graph)

    def check_overflow(self, partition_gradients=True):
        self._check_overflow(partition_gradients)

    def _update_scale(self, has_overflow=False):
        self.loss_scaler.update_scale(has_overflow)

    # Promote state so it can be retrieved or set via "fp16_optimizer_instance.state"
    def _get_state(self):
        return self.optimizer.state

    def _set_state(self, value):
        self.optimizer.state = value

    state = property(_get_state, _set_state)

    # Promote param_groups so it can be retrieved or set via "fp16_optimizer_instance.param_groups"
    # (for example, to adjust the learning rate)
    def _get_param_groups(self):
        return self.optimizer.param_groups

    def _set_param_groups(self, value):
        self.optimizer.param_groups = value

    param_groups = property(_get_param_groups, _set_param_groups)

    # Promote loss scale so it can be retrieved or set via "fp16_optimizer_instance.loss_scale"
    def _get_loss_scale(self):
        return self.loss_scaler.loss_scale

    def _set_loss_scale(self, value):
        self.loss_scaler.cur_scale = value

    loss_scale = property(_get_loss_scale, _set_loss_scale)
    cur_scale = property(_get_loss_scale, _set_loss_scale)

    # Return group tensor after removing paddings that are added for alignment to DP world size.
    # This method works on the assumption that each group contains a single flattened tensor.
    def _get_groups_without_padding(self, groups_with_padding):
        groups_without_padding = []
        for i, group in enumerate(groups_with_padding):
            lean_length = group.numel() - self.groups_padding[i]
            groups_without_padding.append(group[:lean_length])

        return groups_without_padding

    # Return optimizer state after removing paddings that are added for alignment.
    def _get_state_without_padding(self, state_with_padding, padding):
        lean_state = {}
        for key, value in state_with_padding.items():
            if torch.is_tensor(value):
                lean_length = value.numel() - padding
                lean_state[key] = value[:lean_length]
            else:
                lean_state[key] = value

        return lean_state

    # Return base optimizer states.
    # This method assumes that each param group contains a single flattened tensor.
    def _get_base_optimizer_state(self):
        optimizer_groups_state = []
        for i, group in enumerate(self.optimizer.param_groups):
            p = group['params'][0]
            lean_optimizer_state = self._get_state_without_padding(
                self.optimizer.state[p],
                self.groups_padding[i])
            optimizer_groups_state.append(lean_optimizer_state)

        return optimizer_groups_state

    def state_dict(self):
        """
        Returns a dict containing the current state of this :class:`FP16_Optimizer` instance.
        This dict contains attributes of :class:`FP16_Optimizer`, as well as the state_dict
        of the contained Pytorch optimizer.
        Example::
            checkpoint = {}
            checkpoint['model'] = model.state_dict()
            checkpoint['optimizer'] = optimizer.state_dict()
            torch.save(checkpoint, "saved.pth")
        """
        state_dict = {}
        state_dict['loss_scaler'] = self.loss_scaler
        state_dict['dynamic_loss_scale'] = self.dynamic_loss_scale
        state_dict['overflow'] = self.overflow
        state_dict[CLIP_GRAD] = self.clip_grad

        state_dict[BASE_OPTIMIZER_STATE] = self.optimizer.state_dict()
        state_dict[
            SINGLE_PARTITION_OF_FP32_GROUPS] = self.single_partition_of_fp32_groups
        state_dict[
            ZERO_STAGE] = ZERO_OPTIMIZATION_GRADIENTS if self.partition_gradients else ZERO_OPTIMIZATION_OPTIMIZER_STATES
        state_dict[GROUP_PADDINGS] = self.groups_padding
        state_dict[PARTITION_COUNT] = self.partition_count

<<<<<<< HEAD
=======
        state_dict[ZERO_STAGE] = ZERO_OPTIMIZATION_GRADIENTS
        state_dict[PARTITION_COUNT] = self.partition_count

>>>>>>> 56c52238
        state_dict[DS_VERSION] = version

        return state_dict

    # Restore base optimizer fp32 weights from elastic checkpoint by:
    # 1) Merging fp32 weights from checkpoints of all partitions
    # 2) Extracting fp32 weights for current partition from merged weights
    # 3) Using extracted weights to update base optimizer weights directly.
    def _restore_from_elastic_fp32_weights(self, all_state_dict):
        merged_single_partition_of_fp32_groups = []

        for i in range(len(self.single_partition_of_fp32_groups)):
            partition_id = dist.get_rank(group=self.real_dp_process_group[i])
            merged_partitions = [
                sd[SINGLE_PARTITION_OF_FP32_GROUPS][i] for sd in all_state_dict
            ]
            if self.is_moe_group(self.optimizer.param_groups[i]):
                ranks = self.get_ep_ranks(
                    group_name=self.optimizer.param_groups[i]['name'])
                merged_partitions = [merged_partitions[i] for i in ranks]
            flat_merged_partitions = self.flatten_dense_tensors_aligned(
                merged_partitions,
                self.nccl_start_alignment_factor *
                dist.get_world_size(group=self.real_dp_process_group[i]))
            dp_partitions = self.get_data_parallel_partitions(flat_merged_partitions, i)
            merged_single_partition_of_fp32_groups.append(dp_partitions[partition_id])

        for current, saved in zip(self.single_partition_of_fp32_groups, merged_single_partition_of_fp32_groups):
            current.data.copy_(saved.data)

    # Restore base optimizer fp32 weights from ZeRO fp16 or bfloat16 weights
    def _restore_from_bit16_weights(self):
        for group_id, (bit16_partitions, fp32_partition) in enumerate(zip(self.parallel_partitioned_bit16_groups, self.single_partition_of_fp32_groups)):
            partition_id = dist.get_rank(group=self.real_dp_process_group[group_id])
            fp32_partition.data.copy_(bit16_partitions[partition_id].data)

    # Refresh the fp32 master params from the fp16 or bfloat16 copies.
    def refresh_fp32_params(self):
        self._restore_from_bit16_weights()

    # Extract optimizer state for current partition from merged states of all partitions
    def _partition_base_optimizer_state(self, state_key, all_partition_states, group_id):
        partition_id = dist.get_rank(group=self.real_dp_process_group[group_id])
        alignment = dist.get_world_size(group=self.real_dp_process_group[group_id])
        if torch.is_tensor(all_partition_states[0]):
            flat_merged_partitions = self.flatten_dense_tensors_aligned(
                all_partition_states,
                alignment)
            dp_partitions = self.get_data_parallel_partitions(flat_merged_partitions,
                                                              group_id)
            return dp_partitions[partition_id]
        else:
            # Assume non-tensor states are not partitioned and equal across ranks, so return first one
            return all_partition_states[0]

    def _restore_base_optimizer_state(self, base_optimizer_group_states):
        if type(base_optimizer_group_states) == dict:
            base_optimizer_group_states = base_optimizer_group_states['state']
        for i, group in enumerate(self.optimizer.param_groups):
            p = group['params'][0]
            for key, saved in base_optimizer_group_states[i].items():
                if torch.is_tensor(self.optimizer.state[p][key]):
                    dst_tensor = self.optimizer.state[p][key]
                    src_tensor = _get_padded_tensor(saved, dst_tensor.numel())
                    self.optimizer.state[p][key].data.copy_(src_tensor.data)
                else:
                    self.optimizer.state[p][key] = saved

    def get_ep_ranks(self, rank=0, group_name=None):
        from deepspeed.utils import groups
        expert_parallel_size_ = groups._get_expert_parallel_world_size(group_name)
        world_size = groups._get_data_parallel_world_size()
        rank = groups._get_expert_parallel_rank(group_name)
        ranks = range(rank, world_size, expert_parallel_size_)
        return list(ranks)

    # Restore base optimizer state from elastic checkpoint by
    # 1) Merging optimizer state from checkpoints of all partitions
    # 2) Extracting optimizer state for current partition from the merged state
    # 3) Using the extracted value to directly update the base optimizer.
    def _restore_elastic_base_optimizer_state(self, all_state_dict):
        base_optimizer_group_states = []
        for i in range(len(self.optimizer.param_groups)):
            partition_states = {}
            all_partition_group_states = [
                sd[BASE_OPTIMIZER_STATE][i] for sd in all_state_dict
            ]

            if self.is_moe_group(self.optimizer.param_groups[i]):
                ranks = self.get_ep_ranks(
                    group_name=self.optimizer.param_groups[i]['name'])
                all_partition_group_states = [
                    all_partition_group_states[i] for i in ranks
                ]

            for key in all_partition_group_states[0].keys():
                all_partition_states = [
                    all_states[key] for all_states in all_partition_group_states
                ]
                partition_states[key] = self._partition_base_optimizer_state(
                    key,
                    all_partition_states,
                    i)
            base_optimizer_group_states.append(partition_states)

        self._restore_base_optimizer_state(base_optimizer_group_states)

    def load_state_dict(self,
                        state_dict_list,
                        load_optimizer_states=True,
                        load_from_fp32_weights=False):
        r"""Loading ZeRO checkpoint

        Arguments:
            state_dict_list: List of all saved ZeRO checkpoints, one for each saved partition.
                Note that the number of saved partitions may differ from number of loading partitions to support
                changing GPU count, specifically DP world size, between saving and loading checkpoints.
            load_optimizer_states: Boolean indicating whether or not to load base optimizer states
            load_from_fp32_weights: Boolean indicating whether to initialize fp32 master weights from fp32
            copies in checkpoints (no precision loss) or from model's fp16 copies (with precision loss).
        """
        """
        Loads a state_dict created by an earlier call to state_dict().
        If ``fp16_optimizer_instance`` was constructed from some ``init_optimizer``,
        whose parameters in turn came from ``model``, it is expected that the user
        will call ``model.load_state_dict()`` before
        ``fp16_optimizer_instance.load_state_dict()`` is called.
        Example::
            model = torch.nn.Linear(D_in, D_out).cuda().half()
            optimizer = torch.optim.SGD(model.parameters(), lr=1e-3)
            optimizer = FP16_Optimizer(optimizer, static_loss_scale = 128.0)
            ...
            checkpoint = torch.load("saved.pth")
            model.load_state_dict(checkpoint['model'])
            optimizer.load_state_dict(checkpoint['optimizer'])
        """

        # I think it should actually be ok to reload the optimizer before the model.
        dp_rank = dist.get_rank(group=self.dp_process_group)
        current_rank_sd = state_dict_list[dp_rank]
        self.loss_scaler = current_rank_sd.get('loss_scaler', self.loss_scaler)
        self.dynamic_loss_scale = current_rank_sd.get('dynamic_loss_scale',
                                                      self.dynamic_loss_scale)
        self.overflow = current_rank_sd.get('overflow', self.overflow)
        self.clip_grad = current_rank_sd.get(CLIP_GRAD, self.clip_grad)

        ckpt_version = current_rank_sd.get(DS_VERSION, False)
        assert ckpt_version, f"Empty ds_version in checkpoint, not clear how to proceed"
        ckpt_version = pkg_version.parse(ckpt_version)

        # zero stage 1 mode
        if not self.partition_gradients:
            required_version = pkg_version.parse("0.3.17")
            error_str = f"ZeRO stage 1 changed in {required_version} and is not backwards compatible " \
                "with older stage 1 checkpoints. If you'd like to load an old ZeRO-1 checkpoint " \
                "please use an older version of DeepSpeed (<= 0.5.8) and set 'legacy_stage1': true in your zero config json."
            assert required_version <= ckpt_version, f"Old version: {ckpt_version} {error_str}"

        ckpt_is_rigid = isinstance(current_rank_sd[BASE_OPTIMIZER_STATE], dict)

        # padding is always at the last rank/partition
        # if DP=1024 and param-group elems=16 -> padding will be 1024-16 across all but one rank
        # scenario-1 (shrink): saving w. 4 gpus -> loading w. 2 gpus
        # scenario-2 (expand): saving w. 2 gpus -> loading w. 4 gpus
        # if load_optimizer_states:
        #     if new_dp_size:
        #         self.strip_padding()
        #         self.add_padding_w_new_dp_size()
        #     self.optimizer.load_state_dict(current_rank_sd[BASE_OPTIMIZER_STATE])

        if load_optimizer_states:
            if ckpt_is_rigid:
                # loading rigid ckpt into either rigid or elastic exec
                self.optimizer.load_state_dict(current_rank_sd[BASE_OPTIMIZER_STATE])
            else:
                if self.elastic_checkpoint:
                    # loading elastic into elastic exec
                    self._restore_elastic_base_optimizer_state(state_dict_list)
                else:
                    # loading an elastic checkpoint into rigid exec
                    self._restore_base_optimizer_state(
                        current_rank_sd[BASE_OPTIMIZER_STATE])

        # At this point, the optimizer's references to the model's fp32 parameters are up to date.
        # The optimizer's hyperparameters and internal buffers are also up to date.
        # However, the fp32 master copies of the model's fp16 params stored by the optimizer are still
        # out of date.  There are two options.
        # 1:  Refresh the master params from the model's fp16 params.
        # This requires less storage but incurs precision loss.
        # 2:  Save and restore the fp32 master copies separately.
        # We choose option 1 if changing DP degree and option 2 otherwise.
        #
        # Pytorch Optimizer.load_state_dict casts saved buffers (e.g. momentum) to the type and device
        # of their associated parameters, because it's possible those buffers might not exist yet in
        # the current optimizer instance.  In our case, as long as the current FP16_Optimizer has been
        # constructed in the same way as the one whose state_dict we are loading, the same master params
        # are guaranteed to exist, so we can just copy_() from the saved master params.

        if load_from_fp32_weights:
            # option 2 from above
            if self.elastic_checkpoint and not ckpt_is_rigid:
                self._restore_from_elastic_fp32_weights(state_dict_list)
            else:
                # For non-elastic checkpoint, simply copying from saved weights of current rank is sufficient.
                for current, saved in zip(self.single_partition_of_fp32_groups, current_rank_sd[SINGLE_PARTITION_OF_FP32_GROUPS]):
                    src_tensor = _get_padded_tensor(saved, current.numel())
                    current.data.copy_(src_tensor.data)
        else:
            # option 1 from above
            self._restore_from_bit16_weights()


def _handle_overflow(cpu_sum, x, i):
    import math
    rank = torch.distributed.get_rank()
    if rank == 0:
        t_i = -1
        for v_i, v in enumerate(x.data.contiguous().view(-1)):
            if not math.isfinite(float(v)):
                t_i = v_i
                break
        logger.info(
            f"rank {rank} detected overflow {cpu_sum} in tensor {i}:{t_i} shape {x.shape}"
        )


def estimate_zero2_model_states_mem_needs(total_params,
                                          num_gpus_per_node=1,
                                          num_nodes=1,
                                          cpu_offload=True,
                                          additional_buffer_factor=1.5):

    total_gpus = num_nodes * num_gpus_per_node

    if cpu_offload:
        gpu_mem = 2 * total_params
        cpu_mem = total_params * max(4 * total_gpus, 16) * additional_buffer_factor
    else:
        gpu_mem = 4 * total_params + int(16 * total_params / total_gpus)
        cpu_mem = total_params * 4 * num_gpus_per_node * additional_buffer_factor

    return int(cpu_mem), int(gpu_mem)


def model_to_params(model):
    # shared params calculated only once
    total_params = sum(
        dict((p.data_ptr(),
              p.numel()) for p in model.parameters()).values())
    return total_params


def estimate_zero2_model_states_mem_needs_all_live(model,
                                                   num_gpus_per_node=1,
                                                   num_nodes=1,
                                                   additional_buffer_factor=1.5):
    """
    Print out estimates on memory usage requirements for ZeRO 2 params, optim states and gradients
    for a given ``model`` and hardware setup.

    If you have an actual model object, use this function and everything will be derived
    automatically.

    If it's a hypothetical model, use ``estimate_zero2_model_states_mem_needs_all_cold`` where you have to pass
    the ``total_params`` explicitly.

    Args:
        - ``model``: ``nn.Module`` object
        - ``num_gpus_per_node``: how many gpus per node (defaults to 1)
        - ``num_nodes``: how many nodes (defaults to 1),
        - ``additional_buffer_factor``: estimation factor (defaults to 1.5):

    """

    total_params = model_to_params(model)

    estimate_zero2_model_states_mem_needs_all_cold(
        total_params=total_params,
        num_gpus_per_node=num_gpus_per_node,
        num_nodes=num_nodes,
        additional_buffer_factor=additional_buffer_factor)


def estimate_zero2_model_states_mem_needs_all_cold(total_params,
                                                   num_gpus_per_node=1,
                                                   num_nodes=1,
                                                   additional_buffer_factor=1.5):
    """
    Print out estimates on memory usage requirements for ZeRO 2 params, optim states and gradients
    for a given ``model`` and hardware setup.

    If it's a hypothetical model, use this function where you have to pass
    the ``total_params`` and ``largest_layer_params`` explicitly.

    If you have an actual model object, use ``estimate_zero2_model_states_mem_needs_all_live`` and everything
    will be derived automatically.

    Args:
        - ``total_params``: total  model params
        - ``num_gpus_per_node``: how many gpus per node (defaults to 1)
        - ``num_nodes``: how many nodes (defaults to 1),
        - ``additional_buffer_factor``: estimation factor (defaults to 1.5):

    """
    def format_options(cpu_offload):
        enabled = []
        device = f'{OFFLOAD_CPU_DEVICE:4}' if cpu_offload else "none"
        enabled.append(f"{OFFLOAD_OPTIMIZER}={device}")
        return ", ".join(enabled)

    nodes_str = "nodes" if num_nodes > 1 else "node"
    gpus_str = "GPUs" if num_gpus_per_node > 1 else "GPU"
    print(
        "Estimated memory needed for params, optim states and gradients for a:\n"
        f"HW: Setup with {num_nodes} {nodes_str}, {num_gpus_per_node} {gpus_str} per node.\n"
        f"SW: Model with {int(total_params/1e6)}M total params.")
    print("  per CPU  |  per GPU |   Options")
    for cpu_offload in [True, False]:
        cpu_mem, gpu_mem = estimate_zero2_model_states_mem_needs(
            total_params=total_params,
            num_gpus_per_node=num_gpus_per_node,
            num_nodes=num_nodes,
            cpu_offload=cpu_offload,
            additional_buffer_factor=additional_buffer_factor
        )

        options_str = format_options(cpu_offload=cpu_offload)
        print(f" {cpu_mem/2**30:7.2f}GB | {gpu_mem/2**30:6.2f}GB | {options_str}")<|MERGE_RESOLUTION|>--- conflicted
+++ resolved
@@ -16,32 +16,21 @@
                                      align_dense_tensors,
                                      all_gather_dp_groups)
 
-from deepspeed.runtime.zero.config import ZERO_OPTIMIZATION_GRADIENTS
-<<<<<<< HEAD
-from deepspeed.runtime.zero.constants import ZERO_OPTIMIZATION_OPTIMIZER_STATES
-=======
->>>>>>> 56c52238
+from deepspeed.runtime.zero.constants import ZERO_OPTIMIZATION_GRADIENTS, ZERO_OPTIMIZATION_OPTIMIZER_STATES
 from deepspeed.runtime.zero.offload_constants import OFFLOAD_CPU_DEVICE, OFFLOAD_OPTIMIZER
 from deepspeed.ops.adam import DeepSpeedCPUAdam
 from deepspeed.ops.op_builder import UtilsBuilder
 from deepspeed.utils import logger
 from deepspeed.moe.utils import is_moe_param
 from deepspeed.git_version_info import version
-<<<<<<< HEAD
-
+
+from deepspeed.runtime.constants import PIPE_REPLICATED
 from deepspeed.checkpoint.constants import (DS_VERSION,
                                             GROUP_PADDINGS,
                                             PARTITION_COUNT,
                                             SINGLE_PARTITION_OF_FP32_GROUPS,
                                             BASE_OPTIMIZER_STATE,
-=======
-from deepspeed.runtime.constants import PIPE_REPLICATED
-from deepspeed.checkpoint.constants import (DS_VERSION,
-                                            PARTITION_COUNT,
-                                            SINGLE_PARTITION_OF_FP32_GROUPS,
-                                            BASE_OPTIMIZER_STATE,
                                             CLIP_GRAD,
->>>>>>> 56c52238
                                             ZERO_STAGE)
 
 # Toggle this to true to enable correctness test
@@ -1998,13 +1987,6 @@
             ZERO_STAGE] = ZERO_OPTIMIZATION_GRADIENTS if self.partition_gradients else ZERO_OPTIMIZATION_OPTIMIZER_STATES
         state_dict[GROUP_PADDINGS] = self.groups_padding
         state_dict[PARTITION_COUNT] = self.partition_count
-
-<<<<<<< HEAD
-=======
-        state_dict[ZERO_STAGE] = ZERO_OPTIMIZATION_GRADIENTS
-        state_dict[PARTITION_COUNT] = self.partition_count
-
->>>>>>> 56c52238
         state_dict[DS_VERSION] = version
 
         return state_dict
