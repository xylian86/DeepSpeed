# Copyright (c) Microsoft Corporation.
# SPDX-License-Identifier: Apache-2.0

# DeepSpeed Team

from .containers import HFGPT2LayerPolicy
from .containers import HFBertLayerPolicy
from .containers import BLOOMLayerPolicy
from .containers import HFGPTJLayerPolicy
from .containers import HFGPTNEOLayerPolicy
from .containers import GPTNEOXLayerPolicy
from .containers import HFOPTLayerPolicy
from .containers import MegatronLayerPolicy
from .containers import HFDistilBertLayerPolicy
from .containers import HFCLIPLayerPolicy
from .containers import LLAMALayerPolicy
from .containers import UNetPolicy
from .containers import VAEPolicy
<<<<<<< HEAD
from .containers import LLAMA2LayerPolicy
=======
from .containers import InternLMLayerPolicy
>>>>>>> 367d6f9c

# transformer-based policies
replace_policies = [
    HFBertLayerPolicy, HFGPTNEOLayerPolicy, GPTNEOXLayerPolicy, HFGPTJLayerPolicy, MegatronLayerPolicy,
    HFGPT2LayerPolicy, BLOOMLayerPolicy, HFOPTLayerPolicy, HFCLIPLayerPolicy, HFDistilBertLayerPolicy,
<<<<<<< HEAD
    LLAMALayerPolicy, LLAMA2LayerPolicy
=======
    LLAMALayerPolicy, InternLMLayerPolicy
>>>>>>> 367d6f9c
]

# non-transformer-based policies
generic_policies = [UNetPolicy, VAEPolicy]<|MERGE_RESOLUTION|>--- conflicted
+++ resolved
@@ -16,21 +16,14 @@
 from .containers import LLAMALayerPolicy
 from .containers import UNetPolicy
 from .containers import VAEPolicy
-<<<<<<< HEAD
 from .containers import LLAMA2LayerPolicy
-=======
 from .containers import InternLMLayerPolicy
->>>>>>> 367d6f9c
 
 # transformer-based policies
 replace_policies = [
     HFBertLayerPolicy, HFGPTNEOLayerPolicy, GPTNEOXLayerPolicy, HFGPTJLayerPolicy, MegatronLayerPolicy,
     HFGPT2LayerPolicy, BLOOMLayerPolicy, HFOPTLayerPolicy, HFCLIPLayerPolicy, HFDistilBertLayerPolicy,
-<<<<<<< HEAD
-    LLAMALayerPolicy, LLAMA2LayerPolicy
-=======
-    LLAMALayerPolicy, InternLMLayerPolicy
->>>>>>> 367d6f9c
+    LLAMALayerPolicy, LLAMA2LayerPolicy, InternLMLayerPolicy
 ]
 
 # non-transformer-based policies
