# Copyright (c) Microsoft Corporation.
# SPDX-License-Identifier: Apache-2.0

# DeepSpeed Team

from deepspeed.utils import log_dist


# helper function to map between DS policies and DS containers
def policy_to_ds_container(**kwargs):
    from .containers import HFGPT2LayerPolicy, DS_GPT2Container
    from .containers import HFBertLayerPolicy, DS_BERTContainer
    from .containers import BLOOMLayerPolicy, DS_BloomContainer
    from .containers import HFGPTJLayerPolicy, DS_GPTJContainer
    from .containers import HFGPTNEOLayerPolicy, DS_GPTNEOContainer
    from .containers import GPTNEOXLayerPolicy, DS_GPTNEOXContainer
    from .containers import HFOPTLayerPolicy, DS_OPTContainer
    from .containers import MegatronLayerPolicy, DS_MegatronGPTContainer
    from .containers import HFDistilBertLayerPolicy, DS_DistilBERTContainer
    from .containers import LLAMALayerPolicy, DS_LLAMAContainer
<<<<<<< HEAD
    from .containers import LLAMA2LayerPolicy, DS_LLAMA2Container
=======
    from .containers import InternLMLayerPolicy, DS_InternLMContainer
>>>>>>> 367d6f9c

    policy_to_container = {
        HFGPT2LayerPolicy: DS_GPT2Container,
        HFBertLayerPolicy: DS_BERTContainer,
        BLOOMLayerPolicy: DS_BloomContainer,
        HFGPTJLayerPolicy: DS_GPTJContainer,
        HFGPTNEOLayerPolicy: DS_GPTNEOContainer,
        GPTNEOXLayerPolicy: DS_GPTNEOXContainer,
        HFOPTLayerPolicy: DS_OPTContainer,
        MegatronLayerPolicy: DS_MegatronGPTContainer,
        HFDistilBertLayerPolicy: DS_DistilBERTContainer,
        LLAMALayerPolicy: DS_LLAMAContainer,
<<<<<<< HEAD
        LLAMA2LayerPolicy: DS_LLAMA2Container
=======
        InternLMLayerPolicy: DS_InternLMContainer,
>>>>>>> 367d6f9c
    }

    container = None
    policy = kwargs['policy']
    assert policy is not None, "Policy cannot be None"
    policy_type = type(policy)

    if policy_type not in policy_to_container:
        log_dist(f"Policy type {policy_type} not supported", [0])
    else:
        container = policy_to_container[policy_type](**kwargs)

    return container<|MERGE_RESOLUTION|>--- conflicted
+++ resolved
@@ -18,11 +18,8 @@
     from .containers import MegatronLayerPolicy, DS_MegatronGPTContainer
     from .containers import HFDistilBertLayerPolicy, DS_DistilBERTContainer
     from .containers import LLAMALayerPolicy, DS_LLAMAContainer
-<<<<<<< HEAD
     from .containers import LLAMA2LayerPolicy, DS_LLAMA2Container
-=======
     from .containers import InternLMLayerPolicy, DS_InternLMContainer
->>>>>>> 367d6f9c
 
     policy_to_container = {
         HFGPT2LayerPolicy: DS_GPT2Container,
@@ -35,11 +32,8 @@
         MegatronLayerPolicy: DS_MegatronGPTContainer,
         HFDistilBertLayerPolicy: DS_DistilBERTContainer,
         LLAMALayerPolicy: DS_LLAMAContainer,
-<<<<<<< HEAD
         LLAMA2LayerPolicy: DS_LLAMA2Container
-=======
         InternLMLayerPolicy: DS_InternLMContainer,
->>>>>>> 367d6f9c
     }
 
     container = None
