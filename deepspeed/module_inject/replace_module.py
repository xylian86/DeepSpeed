import copy
import torch
import deepspeed
import deepspeed.ops.transformer as transformer_inference
from .replace_policy import HFBertLayerPolicy, HFGPT2LayerPolicy, HFGPTJLayerPolicy
from .replace_policy import replace_policies
from ..constants import INFERENCE_GENERIC_MODE, INFERENCE_SPECIALIZED_MODE
from ..runtime.weight_quantizer import WeightQuantization
from torch import nn
<<<<<<< HEAD
from torch import distributed as dist
=======
from deepspeed import comm as dist
>>>>>>> 76ea0534


class LinearAllreduce(nn.Module):
    def __init__(self, weight, bias=None, mp_group=None):
        super(LinearAllreduce, self).__init__()
        self.weight = weight
        self.bias = bias
        self.mp_group = mp_group

    def forward(self, input):
        output = torch.matmul(input, self.weight)
        if self.mp_group is not None:
            dist.all_reduce(output, group=self.mp_group)
        if self.bias is not None:
            output += self.bias
        return output


class LinearLayer(nn.Module):
    def __init__(self, weight, bias=None):
        super(LinearLayer, self).__init__()
        self.weight = weight
        self.bias = bias

    def forward(self, input):
        output = torch.matmul(input, self.weight)
        if self.bias is not None:
            output += self.bias
        return output


class ReplaceWithTensorSlicing:
    def __init__(self, mp_group=None):
        if mp_group is not None:
            self.gpu_index = dist.get_rank(group=mp_group)
        else:
            self.gpu_index = 0

    def merge_assert(self, dim1, dim2):
        assert dim1 > dim2, \
            'Merging tensors is not allowed here! Please use deepspeed load_checkpoint\
            for merging your checkpoints before replacing the transformer layer with\
            inference-kernels'

    def qkv_copy(self, dst, src):
        if src is None:
            return src
        src_shape = src.shape
        dst_shape = dst.shape

        src_split = torch.split(src.data, src.shape[-1] // 3, dim=-1)

        if (len(src_shape) == 2 and len(dst_shape) == 2):
            if src_shape[1] == dst_shape[1]:
                return torch.nn.Parameter(src)

            self.merge_assert(src_shape[1], dst_shape[1])
            qkv_size = dst_shape[1] // 3
            qkv_split = [torch.split(src_s, qkv_size, dim=1) for src_s in src_split]

            weight_split = [
                torch.cat([qkv_s[i] for qkv_s in qkv_split],
                          axis=1) for i in range(len(qkv_split[0]))
            ]
            dst = weight_split[self.gpu_index].contiguous().to(
                torch.cuda.current_device())
        else:
            if src_shape[0] == dst_shape[0]:
                return torch.nn.Parameter(src)

            qkv_size = dst_shape[0] // 3
            qkv_split = [torch.split(src_s, qkv_size, dim=0) for src_s in src_split]
            bias_split = [
                torch.cat([qkv_s[i] for qkv_s in qkv_split],
                          axis=0) for i in range(len(qkv_split[0]))
            ]
            dst = bias_split[self.gpu_index].contiguous().to(torch.cuda.current_device())

        return torch.nn.Parameter(dst)

    def copy(self, dst, src):
        if src is None:
            return src

        src_shape = src.shape
        dst_shape = dst.shape

        if (len(src_shape) == 2 and len(dst_shape) == 2):

            if src_shape[0] == dst_shape[0] and src_shape[1] == dst_shape[1]:
                return torch.nn.Parameter(src)

            if src_shape[0] != dst_shape[0]:
                self.merge_assert(src_shape[0], dst_shape[0])
                weight_split = torch.split(src, dst_shape[0])
            else:
                self.merge_assert(src_shape[1], dst_shape[1])
                weight_split = torch.split(src.data, dst_shape[1], dim=1)

            dst = weight_split[self.gpu_index].contiguous().to(
                torch.cuda.current_device())
        else:
            if src_shape[0] == dst_shape[0]:
                return torch.nn.Parameter(src)

            bias_split = torch.split(src.data, dst_shape[-1])
            dst = bias_split[self.gpu_index].contiguous().to(torch.cuda.current_device())

        return torch.nn.Parameter(dst)


def replace_transformer_layer(orig_layer_impl,
                              model,
                              policy=None,
                              micro_batch_size=-1,
                              config=None,
                              seed=-1,
                              hidden_size=-1,
                              num_attention_heads=-1,
                              mp_size=1,
                              training_mp_size=1,
                              mp_group=None,
                              ep_group=None,
                              expert_mp_group=None,
                              preln=True,
                              fp16=True,
                              local_rank=-1,
                              stochastic_mode=True,
                              training=True,
                              quantize=False,
                              quantize_settings=None,
                              triangular_masking=False,
                              return_tuple=True,
                              replace_with_kernel_inject=False,
                              linear_layer_setting=None,
                              moe=False,
                              moe_experts=1,
                              moe_type='standard'):
    """ Replace bert-style transformer layers with DeepSpeed's transformer layer
    Arguments:
        orig_layer_impl (torch.nn.Module): the original transformer layer implementation to look for,
            e.g., transformers.modeling_bert.BertLayer.
        model (torch.nn.Module): user's nn.module representing their model
        policy: shows the policy for mapping from the orig_layer_impl to transformer parameters when
            replace_with_kernel_inject is set, otherwise, it provides the names of two linear layers as
            a tuple: (attention_output projection, transformer output projection)
        micro_batch_size (int): micro batch size per gpu used during training/eval
        config (dict): model config containing hidden size, attention heads, etc.
        seed (int): random seed value
        max_seq_length (int): max sequence length for training
        hidden_size (int): hidden dimension
        num_attention_heads (int): number of attention heads
        mp_size (int): model_parallelism degree
        mp_group : model_parallel group initialized on the modeling side
        preln (bool): does the original layer implementation do pre or post layer norm?
        fp16 (bool): fp16 or fp32
        local_rank (int): GPU rank (optional),
        stochastic_mode (bool): whether to use stochastic mode
        training (bool): specifying whether kernel-injection is done for training/inference (set to false for inference-mode injection)
        quantize_settings (tuple): this setting shows how we can quantize a model for running it through the inference kernels.
                It includes (quantization_scales, merge_count, mlp_extra_grouping, quantize_groups).
        return_tuple (bool): if set, transformer layer returns a tuple as the output.
            Note: this flag needs to be set for huggingface models.
        replace_with_kernel_inject (bool): injection_mode, if true, kernels will be add along with configuring
            Tensor-Parallelism
        linear_layer_setting (tuple of modules) [Optional]: shows which two classes are used for linear layers
            and embedding layers
        attention_params: (list of strings) [Optional]: shows the parameters in the attention part that needs to
            be adjusted based on the model-parallelism
    Returns:
        Updated nn.module with replaced transformer layers
    """
    def replace_with_policy(child,
                            policy_cls,
                            triangular_masking,
                            inference=False,
                            preln=True,
                            layer_id=0):
        preln = False if policy_cls is HFBertLayerPolicy else preln
        if policy_cls is HFBertLayerPolicy:
            policy = policy_cls(child, inference=inference, preln=preln)
        else:
            policy = policy_cls(child, inference=inference)

        if inference:
            hidden_size, num_attention_heads = policy.get_hidden_heads()
            assert num_attention_heads % mp_size == 0,\
                "To run the model parallel across the GPUs, the attention_heads require to be divisible by the world_size!" +\
                "This is because the attention computation is partitioned evenly among the parallel GPUs."
        from deepspeed.moe.layer import MoE
        moe = False
        if hasattr(child, 'mlp') and isinstance(child.mlp, MoE):
            num_experts = child.mlp.num_experts
            moe = True

        attn_linear_layer, qkvw, qkvb, dense_w, dense_b, scale_attention, megatron_v2 = policy.attention()
        if not moe or moe_type == 'standard':
            mlp_linear_layer, _h4h_w, _h4h_b, _4hh_w, _4hh_b = policy.mlp()
        else:
            mlp_linear_layer, _h4h_w, _h4h_b, _4hh_w, _4hh_b, \
                _res_h4h_w, _res_h4h_b, _res_4hh_w, _res_4hh_b, _res_coef = policy.mlp(moe_type)

        attn_nw, attn_nb, input_nw, input_nb = policy.layerNorm()
        if quantize:
            if policy_cls is not HFBertLayerPolicy:
                qkvw = qkvw.to(torch.int8)
            dense_w = dense_w.to(torch.int8)
            _h4h_w = [moe_w1.to(torch.int8)
                      for moe_w1 in _h4h_w] if moe else _h4h_w.to(torch.int8)
            _4hh_w = [moe_w1.to(torch.int8)
                      for moe_w1 in _4hh_w] if moe else _4hh_w.to(torch.int8)
        elif fp16:
            qkvw = qkvw.half()
            dense_w = dense_w.half()
            _h4h_w = [moe_w1.half() for moe_w1 in _h4h_w] if moe else _h4h_w.half()
            _4hh_w = [moe_w1.half() for moe_w1 in _4hh_w] if moe else _4hh_w.half()
        if quantize or fp16:
            qkvb = qkvb if qkvb is None else qkvb.half()
            dense_b = dense_b if dense_b is None else dense_b.half()
            _h4h_b = [moe_b1.half() for moe_b1 in _h4h_b] if moe else _h4h_b.half()
            _4hh_b = [moe_b1.half() for moe_b1 in _4hh_b] if moe else _4hh_b.half()
            attn_nw = attn_nw if attn_nw is None else attn_nw.half()
            attn_nb = attn_nb if attn_nb is None else attn_nb.half()
            input_nw = input_nw.half()
            input_nb = input_nb.half()

        if moe and moe_type == 'residual' and fp16:
            _res_h4h_b = _res_h4h_b.half()
            _res_4hh_b = _res_4hh_b.half()
            _res_h4h_w = _res_h4h_w.half()
            _res_4hh_w = _res_4hh_w.half()
            _res_coef = _res_coef.half()

        mp_replace = ReplaceWithTensorSlicing(mp_group=mp_group)
        #expert_mp_replace = ReplaceWithTensorSlicing(mp_group=expert_mp_group)

        if inference:
            if moe:
                ep_world_size = dist.get_world_size()
                local_ep_size = 1 if num_experts < ep_world_size else num_experts // ep_world_size

                transformer_config = transformer_inference.DeepSpeedMoEInferenceConfig(
                    hidden_size=hidden_size,
                    heads=num_attention_heads,
                    layer_norm_eps=config.layer_norm_eps if hasattr(
                        config,
                        'layer_norm_eps') else 1e-12,
                    fp16=fp16,
                    pre_layer_norm=preln,
                    mp_size=mp_size,
                    q_int8=quantize,
                    moe_experts=local_ep_size,
                    global_experts=num_experts,
                    mlp_type=moe_type)
            else:
                rotary_dim = config.rotary_dim if hasattr(config, 'rotary_dim') else child.attention.rotary_ndims \
                                            if hasattr(child, 'attention') and hasattr(child.attention,'rotary_ndims') else -1
                transformer_config = transformer_inference.DeepSpeedInferenceConfig(
                    hidden_size=hidden_size,
                    heads=num_attention_heads,
                    layer_norm_eps=config.layer_norm_eps if hasattr(
                        config,
                        'layer_norm_eps') else
                    (config.layer_norm_epsilon
                     if hasattr(config,
                                'layer_norm_epsilon') else config.layernorm_epsilon
                     if hasattr(config,
                                'layernorm_epsilon') else 1.0e-12),
                    fp16=fp16,
                    pre_layer_norm=preln,
                    mp_size=mp_size,
                    q_int8=quantize,
                    return_tuple=(return_tuple or (policy_cls is HFBertLayerPolicy)),
                    triangular_masking=(policy_cls is not HFBertLayerPolicy),
                    local_attention=((config.attention_layers[layer_id] == "local")
                                     if hasattr(config,
                                                'attention_layers') else False),
                    window_size=(config.window_size if hasattr(config,
                                                               'window_size') else 1),
                    rotary_dim=rotary_dim,
                    mlp_after_attn=(rotary_dim is None or rotary_dim < 0),
                    training_mp_size=training_mp_size)

            if quantize and quantize_settings is not None:
                (quantization_scales,
                 merge_count,
                 mlp_extra_grouping,
                 quantize_groups) = quantize_settings
                if moe:
                    new_module = transformer_inference.DeepSpeedMoEInference(
                        transformer_config,
                        mp_group=mp_group,
                        ep_group=None if ep_group is None else ep_group[num_experts],
                        expert_mp_group=None
                        if expert_mp_group is None else expert_mp_group[num_experts],
                        quantize_scales=quantization_scales[layer_id],
                        quantize_groups=quantize_groups,
                        merge_count=merge_count,
                        mlp_extra_grouping=mlp_extra_grouping,
                        qkv_merging=(policy_cls is HFBertLayerPolicy))

                else:
                    new_module = transformer_inference.DeepSpeedTransformerInference(
                        transformer_config,
                        mp_group=mp_group,
                        quantize_scales=quantization_scales[layer_id],
                        quantize_groups=quantize_groups,
                        merge_count=merge_count,
                        mlp_extra_grouping=mlp_extra_grouping,
                        qkv_merging=(policy_cls is HFBertLayerPolicy))

                if quantize and qkvw.dtype != torch.int8:
                    quantize_bits = 8
                    quantizer = WeightQuantization()
                    if policy_cls is HFBertLayerPolicy:
                        data_quantized, _ = quantizer.quantize_data(qkvw.data, quantize_bits, quantize_groups * 3)
                    else:
                        data_quantized, _ = quantizer.quantize_data(qkvw.data, quantize_bits, quantize_groups)
                    qkvw.data.copy_(data_quantized)
                    qkvw.data = qkvw.data.to(torch.int8)
            else:

                if moe:
                    new_module = transformer_inference.DeepSpeedMoEInference(
                        transformer_config,
                        mp_group=mp_group,
                        ep_group=None if ep_group is None else ep_group[num_experts],
                        expert_mp_group=None
                        if expert_mp_group is None else expert_mp_group[num_experts],
                    )

                else:
                    new_module = transformer_inference.DeepSpeedTransformerInference(
                        transformer_config,
                        mp_group=mp_group,
                    )
            new_module.config.scale_attention = scale_attention

            # we want the weights in [input, output] shape
            # linear layer is created with [input, output] shape
            # transpose it here to reduce inference cost!
            def transpose(data):
                # temp move to cpu to avoid requiring extra GPU memory during the reshape
                data = data.to('cpu')
                data.reshape(-1).copy_(data.transpose(-1, -2).contiguous().reshape(-1))
                data = data.reshape(data.shape[-1], data.shape[-2])
                data.to(torch.cuda.current_device())
                return data

            if attn_linear_layer:
                qkvw.data = transpose(qkvw.data)
                dense_w.data = transpose(dense_w.data)

            if megatron_v2:
                new_module.config.rotate_half = True
                new_module.config.rotate_every_two = False

                def _transpose(x):
                    num_attention_heads_per_partition = transformer_config.heads // transformer_config.mp_size
                    attention_head_size = x.shape[-1] // num_attention_heads_per_partition
                    new_x_shape = x.size()[:-1] + (num_attention_heads_per_partition,
                                                   attention_head_size)
                    x_1 = x.view(*new_x_shape)
                    (q,
                     k,
                     v) = torch.split(x_1,
                                      (x_1.shape[-1] // 3),
                                      dim=(x_1.dim() - 1))
                    if len(q.shape) > 2:
                        return torch.cat((q.reshape(q.shape[0],
                                                    -1),
                                          k.reshape(q.shape[0],
                                                    -1),
                                          v.reshape(q.shape[0],
                                                    -1)),
                                         dim=-1).reshape(x.shape)
                    else:
                        return torch.cat((q.reshape(-1),
                                          k.reshape(-1),
                                          v.reshape(-1)),
                                         dim=-1).reshape(x.shape)

                qkvw = torch.nn.Parameter(_transpose(qkvw).contiguous())
                qkvb = torch.nn.Parameter(_transpose(qkvb).contiguous())

            dense_b = dense_b if dense_b is None else dense_b * (
                transformer_config.training_mp_size / transformer_config.mp_size)
            _4hh_b = _4hh_b * (transformer_config.training_mp_size /
                               transformer_config.mp_size)

            if mlp_linear_layer:
                _h4h_w = [transpose(moe_w1.data)
                          for moe_w1 in _h4h_w] if moe else transpose(_h4h_w.data)
                _4hh_w = [transpose(moe_w1.data)
                          for moe_w1 in _4hh_w] if moe else transpose(_4hh_w.data)

            if moe and moe_type == 'residual':
                _res_h4h_w.data = transpose(_res_h4h_w.data)
                _res_4hh_w.data = transpose(_res_4hh_w.data)
                _res_coef.data = transpose(_res_coef.data)

            attn_block = new_module.attention
            attn_block.attn_qkvw = mp_replace.qkv_copy(attn_block.attn_qkvw, qkvw)
            attn_block.attn_qkvb = mp_replace.qkv_copy(attn_block.attn_qkvb, qkvb)

            attn_block.attn_ow = mp_replace.copy(attn_block.attn_ow, dense_w)
            attn_block.attn_ob = mp_replace.copy(attn_block.attn_ob, dense_b)

            mpl_block = new_module.mlp
            if moe:
                gpu_index = dist.get_rank()
                gpu_index = 0
                for ep_index in range(local_ep_size):
                    mpl_block[ep_index].inter_w.data = _h4h_w[
                        gpu_index * local_ep_size + ep_index].to(
                            torch.cuda.current_device())
                    mpl_block[ep_index].inter_b.data = _h4h_b[
                        gpu_index * local_ep_size + ep_index].to(
                            torch.cuda.current_device())
                    mpl_block[ep_index].output_w.data = _4hh_w[
                        gpu_index * local_ep_size + ep_index].to(
                            torch.cuda.current_device())
                    mpl_block[ep_index].output_b.data = _4hh_b[
                        gpu_index * local_ep_size + ep_index].to(
                            torch.cuda.current_device())
                new_module.attn_nw.data = attn_nw.to(torch.cuda.current_device())
                new_module.attn_nb.data = attn_nb.to(torch.cuda.current_device())
                if moe_type == 'residual':
                    new_module.res_mlp.inter_w.data = _res_h4h_w.to(
                        torch.cuda.current_device())
                    new_module.res_mlp.inter_b.data = _res_h4h_b.to(
                        torch.cuda.current_device())
                    new_module.res_mlp.output_w.data = _res_4hh_w.to(
                        torch.cuda.current_device())
                    new_module.res_mlp.output_b.data = _res_4hh_b.to(
                        torch.cuda.current_device())
                    new_module.res_coef.data = _res_coef.to(torch.cuda.current_device())
            else:
                mpl_block.inter_w.data = mp_replace.copy(mpl_block.inter_w, _h4h_w)
                mpl_block.inter_b.data = mp_replace.copy(mpl_block.inter_b, _h4h_b)
                mpl_block.output_w.data = mp_replace.copy(mpl_block.output_w, _4hh_w)
                mpl_block.output_b.data = mp_replace.copy(mpl_block.output_b, _4hh_b)
                if attn_nw is None:
                    new_module.mlp.attn_nw = attn_nw
                else:
                    new_module.mlp.attn_nw.data = attn_nw.to(torch.cuda.current_device())
                if attn_nb is None:
                    new_module.mlp.attn_nb = attn_nb
                else:
                    new_module.mlp.attn_nb.data = attn_nb.to(torch.cuda.current_device())
            new_module.norm_w.data = input_nw.to(torch.cuda.current_device())
            new_module.norm_b.data = input_nb.to(torch.cuda.current_device())
        else:
            transformer_config = deepspeed.DeepSpeedTransformerConfig(
                batch_size=micro_batch_size if micro_batch_size > 0 else 1,
                hidden_size=config.hidden_size,
                heads=config.num_attention_heads,
                attn_dropout_ratio=config.attention_probs_dropout_prob,
                hidden_dropout_ratio=config.hidden_dropout_prob,
                num_hidden_layers=config.num_hidden_layers,
                initializer_range=config.initializer_range,
                layer_norm_eps=config.layer_norm_eps if hasattr(
                    config,
                    'layer_norm_eps') else 1e-12,
                seed=seed,
                fp16=fp16,
                pre_layer_norm=(False if policy_cls is HFBertLayerPolicy else preln),
                return_tuple=return_tuple,
                local_rank=local_rank,
                stochastic_mode=stochastic_mode,
                normalize_invertible=True,
                training=training)
            new_module = deepspeed.DeepSpeedTransformerLayer(transformer_config)
            new_module.attn_qkvw.data = qkvw
            new_module.attn_qkvb.data = qkvb
            new_module.attn_ow.data = dense_w
            new_module.attn_ob.data = dense_b

            new_module.attn_nw.data = attn_nw
            new_module.attn_nb.data = attn_nb
            new_module.norm_w.data = input_nw
            new_module.norm_b.data = input_nb

            new_module.inter_w.data = _h4h_w
            new_module.inter_b.data = _h4h_b
            new_module.output_w.data = _4hh_w
            new_module.output_b.data = _4hh_b
        return new_module

    def replace_wo_policy(module, all_reduce_linears):
        def _replace(child, name, conv_linear_layer):
            mp_replace = ReplaceWithTensorSlicing(mp_group=mp_group)
            if name in all_reduce_linears:
                new_weight = torch.empty(
                    (child.weight.shape[0]
                     if conv_linear_layer else child.weight.shape[1] // mp_size,
                     child.weight.shape[1]
                     if conv_linear_layer else child.weight.shape[0]),
                    device=child.weight.device,
                    dtype=torch.half if fp16 else torch.float)
                if not conv_linear_layer:
                    child.weight.data.view(-1).copy_(
                        child.weight.data.transpose(-1,
                                                    -2).contiguous().view(-1))
                    child.weight.data = child.weight.data.reshape(
                        child.weight.data.shape[-1],
                        child.weight.data.shape[-2])
                data = mp_replace.copy(new_weight,
                                       child.weight.data).to(torch.cuda.current_device())
                return LinearAllreduce(data, child.bias if child.bias is None else \
                            child.bias.to(torch.cuda.current_device()), mp_group)
            else:
                new_weight = torch.empty(
                    (child.weight.shape[0] //
                     mp_size if conv_linear_layer else child.weight.shape[1],
                     child.weight.shape[1]
                     if conv_linear_layer else child.weight.shape[0] // mp_size),
                    device=child.weight.device,
                    dtype=torch.half if fp16 else torch.float)
                if not conv_linear_layer:
                    child.weight.data.view(-1).copy_(
                        child.weight.data.transpose(-1,
                                                    -2).contiguous().view(-1))
                    child.weight.data = child.weight.data.reshape(
                        child.weight.data.shape[-1],
                        child.weight.data.shape[-2])
                data = mp_replace.copy(new_weight, child.weight.data)
                new_bias = torch.empty((child.weight.shape[1] // mp_size),
                                       device=child.weight.device,
                                       dtype=torch.half if fp16 else torch.float)
                bias_data = None if child.bias is None else mp_replace.copy(
                    new_bias,
                    child.bias.data).to(torch.cuda.current_device())
                return LinearLayer(data.to(torch.cuda.current_device()), bias_data)

        def _slice_embedding(child, name, conv_linear_layer):
            mp_replace = ReplaceWithTensorSlicing(mp_group=mp_group)
            new_weight = torch.empty((child.weight.shape[0],
                                      child.weight.shape[1] // mp_size),
                                     device=child.weight.device,
                                     dtype=child.weight.dtype)
            data = mp_replace.copy(new_weight, child.weight.data)
            new_embedding = nn.Embedding(child.weight.shape[0],
                                         child.weight.shape[1] // mp_size)
            new_embedding.weight.data.copy_(data)
            return new_embedding

        def update_mp_params(child):
            if hasattr(child, 'n_heads'):
                child.n_heads = child.n_heads // mp_size
            if hasattr(child, 'inner_dim'):
                child.inner_dim = child.inner_dim // mp_size
            if hasattr(child, 'num_heads'):
                child.num_heads = child.num_heads // mp_size
            if hasattr(child, 'num_attention_heads'):
                child.num_attention_heads = child.num_attention_heads // mp_size
            if hasattr(child, 'all_head_size'):
                child.all_head_size = child.all_head_size // mp_size
            if hasattr(child, 'embed_dim'):
                child.embed_dim = child.embed_dim // mp_size

        conv_linear_layer = False
        if linear_layer_setting is not None:
            linear_policies = {linear_layer_setting[0]: _replace}
            if len(linear_layer_setting) == 2:
                linear_policies.update({linear_layer_setting[1]: _slice_embedding})
        else:
            if orig_layer_impl is HFGPT2LayerPolicy._orig_layer_class:
                try:
                    import transformers
                    conv_linear_layer = True
                    linear_policies = {transformers.model_utils.Conv1D: _replace}
                except ImportError:
                    linear_policies = {nn.Linear: _replace}
            else:
                linear_policies = {nn.Linear: _replace, nn.Embedding: _slice_embedding}

        def _replace_module(r_module, prev_name=''):
            for name, child in r_module.named_children():
                if child.__class__ in linear_policies:
                    setattr(
                        r_module,
                        name,
                        linear_policies[child.__class__](child,
                                                         prev_name + '.' + name,
                                                         conv_linear_layer))
                else:
                    update_mp_params(child)
                    _replace_module(child, name)
            return r_module

        return _replace_module(module)

    def replace_fn(child, _policy, layer_id=0):
        if training:
            # copy relevant state from child -> new module
            new_module = replace_with_policy(child,
                                             _policy,
                                             triangular_masking,
                                             preln=preln)

        else:
            # copy relevant state from child -> new module
            if replace_with_kernel_inject:
                new_module = replace_with_policy(child,
                                                 _policy,
                                                 triangular_masking,
                                                 inference=True,
                                                 preln=(_policy
                                                        is not HFBertLayerPolicy),
                                                 layer_id=layer_id)
            else:
                new_module = replace_wo_policy(child, _policy)

        return new_module

    return replace_module(model=model,
                          orig_class=orig_layer_impl,
                          replace_fn=replace_fn,
                          _replace_policy=policy)


def revert_transformer_layer(orig_layer_impl, model, config, preln=False):
    """ Revert DeepSpeed's transformer layer back to original bert-style transformer layer
    Arguments:
        orig_layer_impl (torch.nn.Module): the original transformer layer implementation that was replaced,
            e.g., transformers.modeling_bert.BertLayer.
        model (torch.nn.Module): user's nn.module representing their model
        config (dict): model config containing hidden size, attention heads, etc.
    Returns:
        Updated nn.module with original bert-style transformer layers
    """
    def replace_fn(child, _replace_policy, layer_id):
        #from turing.nvidia_modelingpreln import BertLayer
        orig_module = orig_layer_impl(config)

        # copy relevant state from child -> original module
        qkvw = child.attn_qkvw.data
        qkvb = child.attn_qkvb.data

        qw, kw, vw = torch.chunk(qkvw, 3, axis=0)
        qb, kb, vb = torch.chunk(qkvb, 3, axis=0)

        orig_module.attention.self.query.weight.data = qw
        orig_module.attention.self.query.bias.data = qb
        orig_module.attention.self.key.weight.data = kw
        orig_module.attention.self.key.bias.data = kb
        orig_module.attention.self.value.weight.data = vw
        orig_module.attention.self.value.bias.data = vb

        orig_module.attention.output.dense.weight.data = child.attn_ow.data
        orig_module.attention.output.dense.bias.data = child.attn_ob.data

        attn_ln_w = child.attn_nw.data
        attn_ln_b = child.attn_nb.data
        if preln:
            orig_module.PostAttentionLayerNorm.weight.data = attn_ln_w
            orig_module.PostAttentionLayerNorm.bias.data = attn_ln_b
        else:
            orig_module.attention.output.LayerNorm.weight.data = attn_ln_w
            orig_module.attention.output.LayerNorm.bias.data = attn_ln_b

        inter_ff_w = child.inter_w.data
        inter_ff_b = child.inter_b.data
        if preln:
            orig_module.intermediate.dense_act.weight.data = inter_ff_w
            orig_module.intermediate.dense_act.bias.data = inter_ff_b
        else:
            orig_module.intermediate.dense.weight.data = inter_ff_w
            orig_module.intermediate.dense.bias.data = inter_ff_b

        orig_module.output.dense.weight.data = child.output_w.data
        orig_module.output.dense.bias.data = child.output_b.data

        transformer_ln_w = child.norm_w.data
        transformer_ln_b = child.norm_b.data
        if preln:
            orig_module.PreAttentionLayerNorm.weight.data = transformer_ln_w
            orig_module.PreAttentionLayerNorm.bias.data = transformer_ln_b
        else:
            orig_module.output.LayerNorm.weight.data = transformer_ln_w
            orig_module.output.LayerNorm.bias.data = transformer_ln_b
        return orig_module

    return replace_module(model=model,
                          orig_class=deepspeed.DeepSpeedTransformerLayer,
                          replace_fn=replace_fn,
                          _replace_policy=None)


def replace_module(model, orig_class, replace_fn, _replace_policy):
    """ Scan the model for instances of ``orig_clas:`` to replace using ``replace_fn``.
    Arguments:
        model (torch.nn.Module): the model to augment
        orig_class (torch.nn.Module): the module to search for
        replace_fn (method): a method to convert instances of ``orig_class`` to the
                             desired type and return a new instance.
    Returns:
        A modified ``model``.
    """
    policy = {}
    if orig_class is not None:
        policy.update({orig_class: (replace_fn, _replace_policy)})
    else:
        for plcy in replace_policies:
            # instantiate a throw-away policy in order to populate the _orig_layer_class
            _ = plcy(None)
            if isinstance(plcy._orig_layer_class, list):
                for orig_layer_class in plcy._orig_layer_class:
                    policy.update({orig_layer_class: (replace_fn, plcy)})
            elif plcy._orig_layer_class is not None:
                policy.update({plcy._orig_layer_class: (replace_fn, plcy)})
    assert len(policy.items()) > 0,\
        "No default policy found! Please specify your policy injection_policy (like {BertLayer:HFBEertLayerPolicy})." +\
        "You can find some samples here: https://github.com/microsoft/DeepSpeed/blob/master/deepspeed/module_inject/replace_policy.py"

    replaced_module, _ = _replace_module(model, policy)
    return replaced_module


from ..pipe import PipelineModule


def _replace_module(model, policies, layer_id=0):
    """ Traverse model's children recursively and apply any transformations in ``policies``.
    Arguments:
        model (torch.nn.Module): model to augment
        policies (dict): Mapping of source class to replacement function.
    Returns:
        Modified ``model``.
    """
    for name, child in model.named_children():
        if child.__class__ in policies:
            replaced_module = policies[child.__class__][0](child,
                                                           policies[child.__class__][-1],
                                                           layer_id)
            setattr(model, name, replaced_module)
            if isinstance(model, PipelineModule):
                assert hasattr(model, 'forward_funcs'),\
                    "we require pipe-module to have the list of fwd_functions"
                model.forward_funcs[model.fwd_map[name]] = replaced_module
            layer_id += 1
        else:
            _, layer_id = _replace_module(child, policies, layer_id=layer_id)

    return model, layer_id<|MERGE_RESOLUTION|>--- conflicted
+++ resolved
@@ -7,11 +7,7 @@
 from ..constants import INFERENCE_GENERIC_MODE, INFERENCE_SPECIALIZED_MODE
 from ..runtime.weight_quantizer import WeightQuantization
 from torch import nn
-<<<<<<< HEAD
-from torch import distributed as dist
-=======
 from deepspeed import comm as dist
->>>>>>> 76ea0534
 
 
 class LinearAllreduce(nn.Module):
