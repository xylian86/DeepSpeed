--- conflicted
+++ resolved
@@ -87,15 +87,6 @@
             HFGPTNEOLayerPolicy._orig_layer_class = None
 
     def get_hidden_heads(self):
-<<<<<<< HEAD
-        return self.client_module.attn.attention.q_proj.weight.shape[1], \
-                self.client_module.attn.attention.num_heads, \
-                self.client_module.ln_1.eps
-
-    def get_q_k_v(self):
-        return None
-
-=======
         return self.client_module.attn.attention.embed_dim, \
                 self.client_module.attn.attention.num_heads, \
                 self.client_module.ln_1.eps, \
@@ -109,7 +100,6 @@
                self.client_module.attn.attention.v_proj.weight, \
                None
 
->>>>>>> 22f38caa
     def attention(self, enable_training=False):
         qw = self.client_module.attn.attention.q_proj.weight
         kw = self.client_module.attn.attention.k_proj.weight
@@ -132,7 +122,4 @@
         return self.client_module.ln_2.weight, \
                self.client_module.ln_2.bias, \
                self.client_module.ln_1.weight, \
-               self.client_module.ln_1.bias
-
-    def get_lora_params(self):
-        return []+               self.client_module.ln_1.bias