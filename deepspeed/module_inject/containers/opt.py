# Copyright (c) Microsoft Corporation.
# SPDX-License-Identifier: Apache-2.0

# DeepSpeed Team

from .base import *
from .features import MetaTensorContainer, HybridSplitQKVContainer
from deepspeed.model_implementations.transformers.ds_opt import DeepSpeedOPTInference
import torch
from torch.nn.parameter import Parameter
from ..policy import TransformerPolicy
from ..policy import transformer_param_names
from ..policy import maybe_copy
from ..policy import maybe_copy_qkv
from ..policy import maybe_get_lora
from deepspeed.utils.types import ActivationFuncType


class DS_OPTContainer(MetaTensorContainer, HybridSplitQKVContainer, BaseTransformerContainer):

    def __init__(self, **kwargs):
        super().__init__(**kwargs)

        # All model specific things should be defined here instead of the base class.

    def create_module(self, config=None):
        _config = config if config is not None else self.ds_model_config
        self.module = DeepSpeedOPTInference(_config, mp_group=self.mp_group)
        self.module.config.scale_attention = self.scale_attention
        return self.module

    def set_lora_params(self):
        """
        Necessary to implement for `HybridEngineContainer`
        """
        self.lora_params = [
            maybe_get_lora(p) for p in [
                self.policy.client_module.fc1,
                self.policy.client_module.fc2,
                self.policy.client_module.self_attn.q_proj,
                self.policy.client_module.self_attn.k_proj,
                self.policy.client_module.self_attn.v_proj,
                self.policy.client_module.self_attn.out_proj,
            ]
        ]

    def set_q_k_v(self):
        """
        Necessary to implement for `HybridSplitQKVContainer`
        """
        self.qw = self.policy.client_module.self_attn.q_proj.weight
        self.qb = self.policy.client_module.self_attn.q_proj.bias
        self.kw = self.policy.client_module.self_attn.k_proj.weight
        self.kb = self.policy.client_module.self_attn.k_proj.bias
        self.vw = self.policy.client_module.self_attn.v_proj.weight
        self.vb = self.policy.client_module.self_attn.v_proj.bias

    def load_params(self, module, sd, weight_quantizer, mp_replace, prefix):
        param_names = (
            'self_attn.q_proj.weight', \
            'self_attn.k_proj.weight', \
            'self_attn.v_proj.weight', \
            'self_attn.q_proj.bias', \
            'self_attn.k_proj.bias', \
            'self_attn.v_proj.bias', \
            'self_attn.out_proj.weight', \
            'self_attn.out_proj.bias', \
            'fc1.weight', \
            'fc1.bias', \
            'fc2.weight', \
            'fc2.bias', \
            'final_layer_norm.weight', \
            'final_layer_norm.bias', \
            'self_attn_layer_norm.weight', \
            'self_attn_layer_norm.bias'
        )

        for i in range(0, 6, 3):
            maybe_copy_qkv(module.attention,
                           sd,
                           weight_quantizer,
                           mp_replace,
                           transformer_param_names[i // 3],
                           [prefix + param_names[i], prefix + param_names[i + 1], prefix + param_names[i + 2]],
                           split_qkv=self.policy.split_qkv)
        for i in range(6, 8):
            maybe_copy(module.attention, sd, weight_quantizer, mp_replace, transformer_param_names[i - 4],
                       prefix + param_names[i])
        for i in range(8, 14):
            maybe_copy(module.mlp, sd, weight_quantizer, mp_replace, transformer_param_names[i - 4],
                       prefix + param_names[i])
        for i in range(14, 16):
            maybe_copy(module, sd, weight_quantizer, mp_replace, transformer_param_names[i - 4],
                       prefix + param_names[i])


class HFOPTLayerPolicy(TransformerPolicy):
    _orig_layer_class = None

    def __init__(self, client_module, inference=True, use_load_prefix=True):
        super().__init__(inference, linear_layer=True, pre_attn_norm=True, use_load_prefix=use_load_prefix)
        self.client_module = client_module
        try:
            import transformers
            HFOPTLayerPolicy._orig_layer_class = transformers.models.opt.modeling_opt.OPTDecoderLayer
        except:
            HFOPTLayerPolicy._orig_layer_class = None

        if hasattr(TransformerPolicy, "hf_model_config") and hasattr(TransformerPolicy.hf_model_config,
                                                                     "activation_function"):
            if TransformerPolicy.hf_model_config.activation_function == "relu":
                self.mlp_act_func_type = ActivationFuncType.ReLU
            elif TransformerPolicy.hf_model_config.activation_function in ["gelu", "gelu_new"]:
                self.mlp_act_func_type = ActivationFuncType.GELU
            else:
                raise ValueError("Unsupported activation function: {}".format(
                    TransformerPolicy.hf_model_config.activation_function))
        else:
            self.mlp_act_func_type = ActivationFuncType.ReLU  # default

    def get_hidden_heads(self):
        return self.client_module.self_attn.embed_dim, \
                self.client_module.self_attn.num_heads, \
<<<<<<< HEAD
                self.client_module.self_attn_layer_norm.eps

    def get_q_k_v(self):
        return self.client_module.self_attn.q_proj.weight, \
               self.client_module.self_attn.q_proj.bias, \
               self.client_module.self_attn.k_proj.weight, \
               self.client_module.self_attn.k_proj.bias, \
               self.client_module.self_attn.v_proj.weight, \
               self.client_module.self_attn.v_proj.bias
=======
                self.client_module.self_attn_layer_norm.eps, \
                DEFAULT_INTERMEDIATE_SIZE
>>>>>>> 22f38caa

    def attention(self, enable_training=False):
        qw = self.client_module.self_attn.q_proj.weight
        qb = self.client_module.self_attn.q_proj.bias

        kw = self.client_module.self_attn.k_proj.weight
        kb = self.client_module.self_attn.k_proj.bias

        vw = self.client_module.self_attn.v_proj.weight
        vb = self.client_module.self_attn.v_proj.bias

        qkvw = Parameter(torch.cat((qw, kw, vw), dim=0), requires_grad=enable_training)
        qkvb = Parameter(torch.cat((qb, kb, vb), dim=0), requires_grad=enable_training)
        return qkvw, \
               qkvb, \
               self.client_module.self_attn.out_proj.weight, \
               self.client_module.self_attn.out_proj.bias

    def mlp(self, enable_training=False):
        return self.client_module.fc1.weight, \
               self.client_module.fc1.bias, \
               self.client_module.fc2.weight, \
               self.client_module.fc2.bias

    def layernorm(self):
        return self.client_module.final_layer_norm.weight, \
               self.client_module.final_layer_norm.bias, \
               self.client_module.self_attn_layer_norm.weight, \
               self.client_module.self_attn_layer_norm.bias

    def get_lora_params(self):
        all_lora_params = []
        for p in [
            self.client_module.fc1, \
            self.client_module.fc2, \
            self.client_module.self_attn.q_proj, \
            self.client_module.self_attn.k_proj, \
            self.client_module.self_attn.v_proj, \
            self.client_module.self_attn.out_proj, \
            ]:
            all_lora_params.append(maybe_get_lora(p))
        return all_lora_params<|MERGE_RESOLUTION|>--- conflicted
+++ resolved
@@ -121,20 +121,8 @@
     def get_hidden_heads(self):
         return self.client_module.self_attn.embed_dim, \
                 self.client_module.self_attn.num_heads, \
-<<<<<<< HEAD
-                self.client_module.self_attn_layer_norm.eps
-
-    def get_q_k_v(self):
-        return self.client_module.self_attn.q_proj.weight, \
-               self.client_module.self_attn.q_proj.bias, \
-               self.client_module.self_attn.k_proj.weight, \
-               self.client_module.self_attn.k_proj.bias, \
-               self.client_module.self_attn.v_proj.weight, \
-               self.client_module.self_attn.v_proj.bias
-=======
                 self.client_module.self_attn_layer_norm.eps, \
                 DEFAULT_INTERMEDIATE_SIZE
->>>>>>> 22f38caa
 
     def attention(self, enable_training=False):
         qw = self.client_module.self_attn.q_proj.weight
@@ -163,17 +151,4 @@
         return self.client_module.final_layer_norm.weight, \
                self.client_module.final_layer_norm.bias, \
                self.client_module.self_attn_layer_norm.weight, \
-               self.client_module.self_attn_layer_norm.bias
-
-    def get_lora_params(self):
-        all_lora_params = []
-        for p in [
-            self.client_module.fc1, \
-            self.client_module.fc2, \
-            self.client_module.self_attn.q_proj, \
-            self.client_module.self_attn.k_proj, \
-            self.client_module.self_attn.v_proj, \
-            self.client_module.self_attn.out_proj, \
-            ]:
-            all_lora_params.append(maybe_get_lora(p))
-        return all_lora_params+               self.client_module.self_attn_layer_norm.bias