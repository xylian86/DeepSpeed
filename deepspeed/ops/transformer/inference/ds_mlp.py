# Copyright (c) Microsoft Corporation.
# SPDX-License-Identifier: Apache-2.0

# DeepSpeed Team

import math
import torch
import torch.nn as nn
from deepspeed import comm as dist
from deepspeed.utils.types import GATED_ACTIVATION_TYPES
from deepspeed.accelerator import get_accelerator
from .op_binding import MLPGemmOp, VectorMatMulOp, GELUGemmOp, ResidualAddOp


class DeepSpeedMLP(nn.Module):
    _inter_w_buffers = []

    def __init__(self, config, mp_group=None, q_scales=None, q_groups=1, merge_count=1, mlp_extra_grouping=False):
        super(DeepSpeedMLP, self).__init__()

        self.config = config

        data_type = torch.half if self.config.dtype == torch.int8 else self.config.dtype
        data_type_fp = data_type
        device = get_accelerator().current_device_name()
<<<<<<< HEAD
=======

        proj_factor = 2 if self.config.mlp_act_func_type in GATED_ACTIVATION_TYPES else 1
        self.config.intermediate_size = self.config.intermediate_size if self.config.intermediate_size > 0 else 4 * self.config.hidden_size
        self.intm_w_sz_per_partition = self.config.intermediate_size * proj_factor // self.config.mp_size
        self.intm_o_sz_per_partition = self.config.intermediate_size // self.config.mp_size

>>>>>>> 22f38caa
        if self.config.set_empty_params:
            self.attn_nw = None
            self.attn_nb = None
            self.inter_w = None
            self.inter_b = None
<<<<<<< HEAD
=======
            self.inter_up_w = None
            self.inter_up_b = None
            self.inter_gate_w = None
            self.inter_gate_b = None
>>>>>>> 22f38caa
            self.output_w = None
            self.output_b = None
        else:
            self.attn_nw = nn.Parameter(torch.empty(self.config.hidden_size, dtype=data_type_fp, device=device),
                                        requires_grad=False)
            self.attn_nb = nn.Parameter(torch.empty(self.config.hidden_size, dtype=data_type_fp, device=device),
                                        requires_grad=False)
<<<<<<< HEAD
            intm_size_per_partition = self.config.intermediate_size // self.config.mp_size
            self.inter_w = nn.Parameter(torch.empty(self.config.hidden_size,
                                                    intm_size_per_partition,
                                                    dtype=data_type,
                                                    device=device),
                                        requires_grad=False)
            self.inter_b = nn.Parameter(torch.empty(intm_size_per_partition, dtype=data_type_fp, device=device),
                                        requires_grad=False)
            self.output_w = nn.Parameter(torch.empty(intm_size_per_partition,
=======

            self.inter_w = nn.Parameter(torch.empty(self.config.hidden_size,
                                                    self.intm_w_sz_per_partition,
                                                    dtype=data_type,
                                                    device=device),
                                        requires_grad=False)
            self.inter_b = nn.Parameter(torch.empty(self.intm_w_sz_per_partition, dtype=data_type_fp, device=device),
                                        requires_grad=False)
            self.output_w = nn.Parameter(torch.empty(self.intm_o_sz_per_partition,
>>>>>>> 22f38caa
                                                     self.config.hidden_size,
                                                     dtype=data_type,
                                                     device=device),
                                         requires_grad=False)
            self.output_b = nn.Parameter(torch.empty(self.config.hidden_size, dtype=data_type_fp, device=device),
                                         requires_grad=False)

        # used for quantization
        self.q_scales = q_scales
        self.q_groups = q_groups * 2 if mlp_extra_grouping else q_groups
        self.merge_count = int(math.log2(merge_count))
        self.mp_group = mp_group

        self.mlp_gemm_func = MLPGemmOp(config)
        self.vector_matmul_func = VectorMatMulOp(config)
        self.fused_gemm_gelu = GELUGemmOp(config)
        self.residual_add_func = ResidualAddOp(config)

        if len(DeepSpeedMLP._inter_w_buffers) == 0:
            DeepSpeedMLP._inter_w_buffers = [
                torch.empty(self.config.hidden_size, self.intm_w_sz_per_partition, dtype=data_type, device=device),
                torch.empty(self.intm_w_sz_per_partition, dtype=data_type_fp, device=device)
            ]

    def _merge_inter_w(self):
        inter_w = DeepSpeedMLP._inter_w_buffers[0]
        inter_w[:self.intm_w_sz_per_partition, :] = self.inter_up_w  # type: ignore
        inter_w[self.intm_w_sz_per_partition:, :] = self.inter_gate_w  # type: ignore
        if self.inter_up_b is not None:
            inter_b = DeepSpeedMLP._inter_w_buffers[1]
            inter_b[:self.intm_w_sz_per_partition] = self.inter_up_b  # type: ignore
            inter_b[self.intm_w_sz_per_partition:] = self.inter_gate_b  # type: ignore
        return DeepSpeedMLP._inter_w_buffers

    def forward(self, input, residual, residual_norm, bias):

        if self.inter_w is None:
            self._inter_w, self._inter_b = self._merge_inter_w()
        else:
            self._inter_w = self.inter_w
            self._inter_b = self.inter_b

        residual_add = None
        if self.attn_nw is None:
            output = self.fused_gemm_gelu(input=residual_norm,
                                          weight=self.inter_w,
                                          bias=self.inter_b,
                                          weight_out=self.output_w)
        else:
            output, residual_add = self.mlp_gemm_func(input=input,
                                                      residual=residual,
                                                      weight_interm=self.inter_w,
                                                      weight_out=self.output_w,
                                                      input_bias=bias,
                                                      bias=self.inter_b,
                                                      gamma=self.attn_nw,
                                                      beta=self.attn_nb)

        residual = self.residual_add_func(hidden_state=output,
                                          residual=residual,
                                          add_bias=bias is not None,
                                          attention_output=input,
                                          attention_bias=bias if bias is not None else self.output_b,
                                          final_bias=self.output_b,
                                          residual_add=residual_add)
        if self.mp_group is not None and dist.get_world_size(group=self.mp_group) > 1:
            dist.all_reduce(residual, group=self.mp_group)
        return residual<|MERGE_RESOLUTION|>--- conflicted
+++ resolved
@@ -23,27 +23,21 @@
         data_type = torch.half if self.config.dtype == torch.int8 else self.config.dtype
         data_type_fp = data_type
         device = get_accelerator().current_device_name()
-<<<<<<< HEAD
-=======
 
         proj_factor = 2 if self.config.mlp_act_func_type in GATED_ACTIVATION_TYPES else 1
         self.config.intermediate_size = self.config.intermediate_size if self.config.intermediate_size > 0 else 4 * self.config.hidden_size
         self.intm_w_sz_per_partition = self.config.intermediate_size * proj_factor // self.config.mp_size
         self.intm_o_sz_per_partition = self.config.intermediate_size // self.config.mp_size
 
->>>>>>> 22f38caa
         if self.config.set_empty_params:
             self.attn_nw = None
             self.attn_nb = None
             self.inter_w = None
             self.inter_b = None
-<<<<<<< HEAD
-=======
             self.inter_up_w = None
             self.inter_up_b = None
             self.inter_gate_w = None
             self.inter_gate_b = None
->>>>>>> 22f38caa
             self.output_w = None
             self.output_b = None
         else:
@@ -51,17 +45,6 @@
                                         requires_grad=False)
             self.attn_nb = nn.Parameter(torch.empty(self.config.hidden_size, dtype=data_type_fp, device=device),
                                         requires_grad=False)
-<<<<<<< HEAD
-            intm_size_per_partition = self.config.intermediate_size // self.config.mp_size
-            self.inter_w = nn.Parameter(torch.empty(self.config.hidden_size,
-                                                    intm_size_per_partition,
-                                                    dtype=data_type,
-                                                    device=device),
-                                        requires_grad=False)
-            self.inter_b = nn.Parameter(torch.empty(intm_size_per_partition, dtype=data_type_fp, device=device),
-                                        requires_grad=False)
-            self.output_w = nn.Parameter(torch.empty(intm_size_per_partition,
-=======
 
             self.inter_w = nn.Parameter(torch.empty(self.config.hidden_size,
                                                     self.intm_w_sz_per_partition,
@@ -71,7 +54,6 @@
             self.inter_b = nn.Parameter(torch.empty(self.intm_w_sz_per_partition, dtype=data_type_fp, device=device),
                                         requires_grad=False)
             self.output_w = nn.Parameter(torch.empty(self.intm_o_sz_per_partition,
->>>>>>> 22f38caa
                                                      self.config.hidden_size,
                                                      dtype=data_type,
                                                      device=device),
@@ -139,4 +121,5 @@
                                           residual_add=residual_add)
         if self.mp_group is not None and dist.get_world_size(group=self.mp_group) > 1:
             dist.all_reduce(residual, group=self.mp_group)
+
         return residual