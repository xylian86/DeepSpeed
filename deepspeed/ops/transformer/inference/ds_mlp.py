# Copyright (c) Microsoft Corporation.
# SPDX-License-Identifier: Apache-2.0

# DeepSpeed Team

import math
import torch
import torch.nn as nn
from deepspeed import comm as dist
from deepspeed.utils.types import GATED_ACTIVATION_TYPES
from deepspeed.accelerator import get_accelerator
from .op_binding import MLPGemmOp, VectorMatMulOp, GELUGemmOp, ResidualAddOp


class DeepSpeedMLP(nn.Module):
    _inter_w_buffers = []

    def __init__(self, config, mp_group=None, q_scales=None, q_groups=1, merge_count=1, mlp_extra_grouping=False):
        super(DeepSpeedMLP, self).__init__()

        self.config = config

        data_type = torch.half if self.config.dtype == torch.int8 else self.config.dtype
        data_type_fp = data_type
        device = get_accelerator().current_device_name()

        proj_factor = 2 if self.config.mlp_act_func_type in GATED_ACTIVATION_TYPES else 1
        self.config.intermediate_size = self.config.intermediate_size if self.config.intermediate_size > 0 else 4 * self.config.hidden_size
        self.intm_w_sz_per_partition = self.config.intermediate_size * proj_factor // self.config.mp_size
        self.intm_o_sz_per_partition = self.config.intermediate_size // self.config.mp_size

        self.fc1 = nn.Linear(self.config.hidden_size, self.config.intermediate_size, bias=True, dtype=data_type)
        self.fc2 = nn.Linear(self.config.intermediate_size, self.config.hidden_size, bias=True, dtype=data_type)
        self.activation_fn = nn.ReLU()
        self.final_layer_norm = nn.LayerNorm(self.config.hidden_size, elementwise_affine=True, dtype=data_type, device=device)

        if self.config.set_empty_params:
            self.attn_nw = None
            self.attn_nb = None
            self.inter_w = None
            self.inter_b = None
            self.inter_up_w = None
            self.inter_up_b = None
            self.inter_gate_w = None
            self.inter_gate_b = None
            self.output_w = None
            self.output_b = None
        else:
            self.attn_nw = nn.Parameter(torch.empty(self.config.hidden_size, dtype=data_type_fp, device=device),
                                        requires_grad=False)
            self.attn_nb = nn.Parameter(torch.empty(self.config.hidden_size, dtype=data_type_fp, device=device),
                                        requires_grad=False)

            self.inter_w = nn.Parameter(torch.empty(self.config.hidden_size,
                                                    self.intm_w_sz_per_partition,
                                                    dtype=data_type,
                                                    device=device),
                                        requires_grad=False)
            self.inter_b = nn.Parameter(torch.empty(self.intm_w_sz_per_partition, dtype=data_type_fp, device=device),
                                        requires_grad=False)
            self.output_w = nn.Parameter(torch.empty(self.intm_o_sz_per_partition,
                                                     self.config.hidden_size,
                                                     dtype=data_type,
                                                     device=device),
                                         requires_grad=False)
            self.output_b = nn.Parameter(torch.empty(self.config.hidden_size, dtype=data_type_fp, device=device),
                                         requires_grad=False)

        # used for quantization
        self.q_scales = q_scales
        self.q_groups = q_groups * 2 if mlp_extra_grouping else q_groups
        self.merge_count = int(math.log2(merge_count))
        self.mp_group = mp_group

        self.mlp_gemm_func = MLPGemmOp(config)
        self.vector_matmul_func = VectorMatMulOp(config)
        self.fused_gemm_gelu = GELUGemmOp(config)
        self.residual_add_func = ResidualAddOp(config)

        if len(DeepSpeedMLP._inter_w_buffers) == 0:
            DeepSpeedMLP._inter_w_buffers = [
                torch.empty(self.config.hidden_size, self.intm_w_sz_per_partition, dtype=data_type, device=device),
                torch.empty(self.intm_w_sz_per_partition, dtype=data_type_fp, device=device)
            ]

    def _merge_inter_w(self):
        inter_w = DeepSpeedMLP._inter_w_buffers[0]
        inter_w[:self.intm_w_sz_per_partition, :] = self.inter_up_w  # type: ignore
        inter_w[self.intm_w_sz_per_partition:, :] = self.inter_gate_w  # type: ignore
        if self.inter_up_b is not None:
            inter_b = DeepSpeedMLP._inter_w_buffers[1]
            inter_b[:self.intm_w_sz_per_partition] = self.inter_up_b  # type: ignore
            inter_b[self.intm_w_sz_per_partition:] = self.inter_gate_b  # type: ignore
        return DeepSpeedMLP._inter_w_buffers

    def mlp_baseline(self, input, residual, bias):
            debug = False

            # pytorch baseline to do add bias.
            #input = input + bias
            if debug: print(f'ds a4 attn + ln + bias-add: norm = {torch.norm(input)}, tensor = {input}')

            # pytorch baseline to do add residual (residual=input)
            input = input + residual
            if debug: print(f'ds a4 attn + ln + bias-add + residual-add: norm = {torch.norm(input)}, tensor = {input}')

            # copy the weight and bias to fc1
            self.fc1.weight.data.copy_(self.inter_w.transpose(0, 1))
            self.fc1.bias.data.copy_(self.inter_b)

            # copy the weight and bias to fc2
            self.fc2.weight.data.copy_(self.output_w.transpose(0, 1))
            self.fc2.bias.data.copy_(self.output_b)
            torch.cuda.synchronize()

            if debug: print(f"inside ds mlp: b4 ln weight = {self.fc1.weight.shape}, {self.fc1.weight.norm()}")
            if debug: print(f"inside ds mlp: b4 ln bias   = {self.fc1.bias.shape}, {self.fc1.bias.norm()}")
            if debug: print(f"inside ds mlp: b4 ln input  = {input.shape}, {input.norm()}")
            if debug: print(f"inside ds mlp: b4 ln input tensor = {input}")

            # do the layernorm
            if debug: print(f"self.final_layer_norm w norm = {self.final_layer_norm.weight.norm()}")
            if debug: print(f"self.final_layer_norm b norm = {self.final_layer_norm.bias.norm()}")
            if debug: print(f"self.attn_nb = {self.attn_nb}")

            self.final_layer_norm.bias.data.copy_(self.attn_nb)
            torch.cuda.synchronize()

            # probably need a cuda sync - because it was giving wrong output without the next prints
            if debug: print(f"self.final_layer_norm b norm = {self.final_layer_norm.bias.norm()}")

            #print(f"self.final_layer_norm b norm = {self.output_b.norm()}")
            #print(f"self.final_layer_norm b norm = {self.attn_nb.norm()}")
            # bias here is 0 but HF has a really bias.
            residual = input

            input = self.final_layer_norm(input)
<<<<<<< HEAD

            if debug: print(f"inside ds mlp: a4 ln weight = {self.fc1.weight.shape}, {self.fc1.weight.norm()}")
            if debug: print(f"inside ds mlp: a4 ln bias   = {self.fc1.bias.shape}, {self.fc1.bias.norm()}")
=======
            
            if debug: print(f"inside ds mlp: a4 ln weight = {self.fc1.weight}, {self.fc1.weight.shape}, {self.fc1.weight.norm()}")
            if debug: print(f"inside ds mlp: a4 ln bias   = {self.fc1.bias}, {self.fc1.bias.shape}, {self.fc1.bias.norm()}")
>>>>>>> f169851c
            if debug: print(f"inside ds mlp: a4 ln input  = {input.shape}, {input.norm()}")
            if debug: print(f"inside ds mlp: a4 ln input tensor = {input}")

            input = self.fc1(input)

            if debug: print(f"inside ds mlp: a4 fc1: {input}, {input.norm()}")

            output = self.activation_fn(input)

            if debug: print(f"inside ds mlp: a4 relu: {output}, {output.norm()}")

            if debug: print(f"inside ds mlp: fc2 weight = {self.fc2.weight.shape}, {self.fc2.weight.norm()}")
            if debug: print(f"inside ds mlp: fc2 bias   = {self.fc2.bias.shape}, {self.fc2.bias.norm()}")

            output = self.fc2(output)

            if debug: print(f"inside ds mlp: a4 fc2: {output}, {output.norm()}")

            # pytorch baseline residual add
            residual = output + residual
            if debug: print(f"residual = {residual}, {residual.norm()}")

            return residual

    def forward(self, input, residual, residual_norm, bias, weight):
        if self.inter_w is None:
            self._inter_w, self._inter_b = self._merge_inter_w()
        else:
            self._inter_w = self.inter_w
            self._inter_b = self.inter_b

        residual_add = None

        # mlp_base = True  => calls a pytorch baseline mlp
        # mlp_base = False => calls the DS mlp
<<<<<<< HEAD
        mlp_base = False

=======
        mlp_base = True
        
>>>>>>> f169851c
        if mlp_base:
            residual = self.mlp_baseline(input, residual, bias)
        else:
            if self.attn_nw is None:
                output = self.fused_gemm_gelu(input=residual_norm,
                                                weight=self.inter_w,
                                                bias=self.inter_b,
                                                weight_out=self.output_w)
            else:
                # mlp_gemm_func ~= gemm(relu(layernorm(input) + bias))
                output, residual_add = self.mlp_gemm_func(input=input,
                                                            residual=residual,
                                                            weight_interm=self.inter_w,
                                                            weight_out=self.output_w,
                                                            input_bias=bias,
                                                            bias=self.inter_b,
                                                            gamma=self.attn_nw,
                                                            beta=self.attn_nb)

            residual = self.residual_add_func(hidden_state=output,
                                                residual=residual,
                                                add_bias=bias is not None,
                                                attention_output=input,
                                                attention_bias=bias if bias is not None else self.output_b,
                                                final_bias=self.output_b,
                                                residual_add=residual_add)
            if self.mp_group is not None and dist.get_world_size(group=self.mp_group) > 1:
                dist.all_reduce(residual, group=self.mp_group)

        return residual<|MERGE_RESOLUTION|>--- conflicted
+++ resolved
@@ -135,15 +135,8 @@
             residual = input
 
             input = self.final_layer_norm(input)
-<<<<<<< HEAD
-
             if debug: print(f"inside ds mlp: a4 ln weight = {self.fc1.weight.shape}, {self.fc1.weight.norm()}")
             if debug: print(f"inside ds mlp: a4 ln bias   = {self.fc1.bias.shape}, {self.fc1.bias.norm()}")
-=======
-            
-            if debug: print(f"inside ds mlp: a4 ln weight = {self.fc1.weight}, {self.fc1.weight.shape}, {self.fc1.weight.norm()}")
-            if debug: print(f"inside ds mlp: a4 ln bias   = {self.fc1.bias}, {self.fc1.bias.shape}, {self.fc1.bias.norm()}")
->>>>>>> f169851c
             if debug: print(f"inside ds mlp: a4 ln input  = {input.shape}, {input.norm()}")
             if debug: print(f"inside ds mlp: a4 ln input tensor = {input}")
 
@@ -179,13 +172,8 @@
 
         # mlp_base = True  => calls a pytorch baseline mlp
         # mlp_base = False => calls the DS mlp
-<<<<<<< HEAD
-        mlp_base = False
-
-=======
         mlp_base = True
-        
->>>>>>> f169851c
+
         if mlp_base:
             residual = self.mlp_baseline(input, residual, bias)
         else:
