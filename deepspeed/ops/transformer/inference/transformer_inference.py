'''
Copyright 2020 The Microsoft DeepSpeed Team
'''
import json
import math
import torch
from torch.autograd import Function
from ... import op_builder
import torch.nn as nn
from deepspeed import comm as dist
from deepspeed.utils.logging import log_dist
from deepspeed.utils.types import ActivationFuncType

# Cuda modules will be imported if needed
inference_cuda_module = None
minus_inf = -10000.0


class TransformerConfig():
    def __init__(self, hidden_size, intermediate_size, heads, num_hidden_layers):
        self.layer_id = -1
        self.hidden_size = hidden_size
        self.intermediate_size = intermediate_size
        self.heads = heads
        self.num_hidden_layers = num_hidden_layers


class DeepSpeedInferenceConfig(TransformerConfig):
    """Initialize the DeepSpeed Transformer Config.
        Arguments:
            hidden_size: The hidden size of the transformer layer
            intermediate_size: The intermediate size of the feed-forward part of transformer layer
            heads: The number of heads in the self-attention of the transformer layer
            num_hidden_layers: The number of transformer layers
            layer_norm_eps: The epsilon value for the layer norm
            local_rank: Optional: The rank of GPU running the transformer kernel, it is not required
                to use if the model already set the current device, otherwise need to set it
                so that the transformer kernel can work on the right device
            mp_size (optional): This argument is mainly used to create the parameters on the kernel side
                using model-parallel architecture. If the client model already takes care of this, there is no
                need to pass this argument.
            fp16: Enable half-precision computation
            pre_layer_norm: Select between Pre-LN or Post-LN transformer architecture
            stochastic_mode:  Enable for high performance, please note that this flag has some level of
                non-determinism and can produce different results on different runs.  However, we have seen
                that by enabling it, the pretraining tasks such as BERT are not affected and can obtain
                a high accuracy level. On the other hand, for the downstream tasks, such as fine-tuning, we recommend
                to turn it off in order to be able to reproduce the same result through the regular kernel execution.

            scale_attention: If true, both q and k are scaled by 1/sqrt(attention_heads) before attention computation.
            return_tuple: if True, returns the transformer output as a tuple, otherwise returns as a tensor
            bigscience_bloom: This flag is added temporarily for supporting the BLOOM-176B model architecture.
    """
    def __init__(self,
                 hidden_size=-1,
                 intermediate_size=-1,
                 heads=-1,
                 num_hidden_layers=-1,
                 layer_norm_eps=1e-12,
                 local_rank=-1,
                 mp_size=1,
                 fp16=False,
                 q_int8=False,
                 pre_layer_norm=True,
                 stochastic_mode=False,
                 scale_attention=True,
                 triangular_masking=True,
                 local_attention=False,
                 window_size=256,
                 rotary_dim=-1,
                 rotate_half=False,
                 rotate_every_two=True,
                 return_tuple=True,
                 mlp_after_attn=True,
                 mlp_act_func_type=ActivationFuncType.GELU,
                 training_mp_size=1,
                 bigscience_bloom=False):
        super(DeepSpeedInferenceConfig,
              self).__init__(
                  hidden_size,
                  (intermediate_size if intermediate_size > 0 else 4 * hidden_size),
                  heads,
                  num_hidden_layers)
        self.fp16 = fp16
        self.pre_layer_norm = pre_layer_norm
        self.local_rank = local_rank
        self.stochastic_mode = stochastic_mode
        self.epsilon = layer_norm_eps
        self.mp_size = mp_size
        self.q_int8 = q_int8
        self.scale_attention = scale_attention
        self.triangular_masking = triangular_masking
        self.local_attention = local_attention
        self.window_size = window_size
        self.rotary_dim = rotary_dim
        self.rotate_half = rotate_half
        self.rotate_every_two = rotate_every_two
        self.return_tuple = return_tuple
        self.mlp_after_attn = mlp_after_attn
        self.mlp_act_func_type = mlp_act_func_type
        self.specialized_mode = False
        self.training_mp_size = training_mp_size
        self.bigscience_bloom = bigscience_bloom

    @classmethod
    def from_dict(cls, json_object):
        config = DeepSpeedInferenceConfig()
        for key, value in json_object.items():
            config.__dict__[key] = value
        return config

    @classmethod
    def from_json_file(cls, json_file):
        with open(json_file, "r", encoding='utf-8') as reader:
            text = reader.read()
        return cls.from_dict(json.loads(text))


class DeepSpeedSelfAttentionFunction(Function):
    @staticmethod
    def forward(ctx,
                input,
                input_mask,
                head_mask,
                layer_past,
                get_present,
                encoder_hidden_states,
                encoder_attention_mask,
                output_attentions,
                norm_w,
                norm_b,
                config,
                attn_qkvw,
                attn_qkvb,
                num_attention_heads_per_partition,
                norm_factor,
                hidden_size_per_partition,
                attn_ow,
                attn_ob,
                mp_group,
                q_scales,
                q_groups,
                merge_count,
                qkv_merging,
                score_context_func,
                alibi):
        def _transpose_for_scores(x, key=False, reshape=False):
            attention_head_size = x.shape[-1] // num_attention_heads_per_partition
            new_x_shape = x.size()[:-1] + (num_attention_heads_per_partition,
                                           attention_head_size)
            x_1 = x.view(*new_x_shape)
            if key:
                x_1 = x_1.permute(0, 2, 3, 1)
            else:
                x_1 = x_1.permute(0, 2, 1, 3)
            if reshape:
                return x_1.reshape(x.shape)
            return x_1.contiguous()

        def _transpose_for_context(x):
            x = x.permute(0, 2, 1, 3).contiguous()
            new_x_layer_shape = x.size()[:-2] + \
                                      (hidden_size_per_partition,)
            return x.view(*new_x_layer_shape).contiguous()

        ########### This part is taken/modified form the HF modeling_bloom.py ################
        # Reference: https://github.com/huggingface/transformers/blob/main/src/transformers/models/bloom/modeling_bloom.py

        def split_tensor_along_last_dim(tensor,
                                        num_partitions,
                                        contiguous_split_chunks=True):
            """Split a tensor along its last dimension.

            Args:
                tensor: ([`torch.tensor`], *required*):
                    input tensor to split
                num_partitions ([`int`], *required*):
                    number of partitions to split the tensor
                contiguous_split_chunks ([`bool`], *optional*, default=`False`)::
                    If True, make each chunk contiguous in memory.
            """
            # Get the size and dimension.
            last_dim = tensor.dim() - 1
            numerator, denominator = tensor.size()[last_dim], num_partitions
            if not (numerator % denominator == 0):
                raise ValueError(f"{numerator} is not divisible by {denominator}")
            last_dim_size = numerator // denominator
            # Split.
            tensor_list = torch.split(tensor, last_dim_size, dim=last_dim)
            # Note: torch.split does not create contiguous tensors by default.
            if contiguous_split_chunks:
                return tuple(chunk.contiguous() for chunk in tensor_list)

            return tensor_list

        def backup_attention(mixed_x_layer, layer_past, alibi, input_mask, norm_factor):
            alibi = alibi.to(torch.cuda.current_device())
            head_dim = hidden_size_per_partition // num_attention_heads_per_partition
            new_tensor_shape = mixed_x_layer.size()[:-1] + (
                num_attention_heads_per_partition,
                3 * head_dim)
            mixed_x_layer = mixed_x_layer.view(*new_tensor_shape)

            (query_layer,
             key_layer,
             value_layer) = split_tensor_along_last_dim(mixed_x_layer,
                                                        3)

            # [batch_size, head_dim, q_length, k_length]
            output_size = (query_layer.size(0),
                           query_layer.size(2),
                           query_layer.size(1),
                           key_layer.size(1))
            # [batch_size, q_length, num_heads, head_dim] -> [q_length, batch_size * num_heads, head_dim]
            query_layer = query_layer.transpose(1,
                                                2).reshape(
                                                    output_size[0] * output_size[1],
                                                    output_size[2],
                                                    -1)
            # [batch_size, k_length, num_heads, head_dim] -> [k_length, batch_size * num_heads, head_dim]
            key_layer = key_layer.transpose(1,
                                            2).reshape(output_size[0] * output_size[1],
                                                       output_size[3],
                                                       -1).transpose(-1,
                                                                     -2)
            value_layer = value_layer.transpose(1,
                                                2).reshape(
                                                    output_size[0] * output_size[1],
                                                    output_size[3],
                                                    -1)
            if layer_past is not None:
                past_key, past_value = layer_past
                # concatenate along seq_length dimension -> [batch_size, qk_length, num_heads, head_dim]
                key_layer = torch.cat((past_key.type_as(key_layer), key_layer), dim=-1)
                value_layer = torch.cat((past_value.type_as(value_layer),
                                         value_layer),
                                        dim=-2)

            presents = (key_layer, value_layer)
            # Raw attention scores. [batch_size * num_heads, q_length, k_length]
            matmul_result = torch.matmul(query_layer, key_layer)
            # change view to [batch_size, num_heads, q_length, k_length]
            attention_scores = matmul_result.view(output_size[0],
                                                  output_size[1],
                                                  output_size[2],
                                                  -1)

            offset = dist.get_rank(
            ) * num_attention_heads_per_partition if dist.is_initialized() else 0
            attention_probs = inference_cuda_module.softmax_fp16(
                attention_scores,
                ((1 - input_mask).half() *
                 minus_inf) if input_mask.dtype == torch.int64 else input_mask,
                alibi,
                (config.triangular_masking and (attention_scores.shape[-2] > 1)),
                False,
                False,
                1,
                False,
                1 / (norm_factor * norm_factor),
                offset,
                config.mp_size)
            # change view [batch_size x num_heads, q_length, k_length]
            attention_probs_reshaped = attention_probs.view(*matmul_result.shape)

            # matmul: [batch_size * num_heads, q_length, head_dim]
            context_layer = torch.bmm(attention_probs_reshaped, value_layer)

            # change view [batch_size, num_heads, q_length, head_dim]
            context_layer = context_layer.view(
                context_layer.size(0) // num_attention_heads_per_partition,
                num_attention_heads_per_partition,
                context_layer.size(1),
                context_layer.shape[-1])

            context_layer = _transpose_for_context(context_layer)

            return context_layer, presents

        ###################### End of HF modeling_bloom addition ########################

        def compute_attention(qkv_out, input_mask):
            no_masking = input_mask is None

            head_size = (qkv_out.shape[-1] // 3 // num_attention_heads_per_partition)
            if no_masking:
                input_mask = torch.empty(1)
            if merge_count > 0 and config.q_int8:
                split_dim = (qkv_out.dim() - 1)
                qkv_split = torch.split(qkv_out,
                                        (qkv_out.shape[-1] // (2**merge_count)),
                                        dim=split_dim)
                qkv_split = [
                    torch.split(s,
                                (s.shape[-1] // 3),
                                dim=split_dim) for s in qkv_split
                ]
                (mixed_query,
                 key_layer,
                 value_layer) = [
                     torch.cat([s[i] for s in qkv_split],
                               axis=-1) for i in range(len(qkv_split[0]))
                 ]

                if config.rotary_dim > 0:
                    mixed_query, key_layer = inference_cuda_module.apply_rotary_pos_emb(
                        mixed_query,
                        key_layer,
                        config.rotary_dim,
                        0 if layer_past is None else layer_past[0].shape[-2],
                        num_attention_heads_per_partition,
                        config.rotate_half,
                        config.rotate_every_two)
                if layer_past is not None:
                    past_key, past_value = layer_past
                    key_layer = torch.cat((past_key.type_as(key_layer),
                                           key_layer),
                                          dim=-2)
                    value_layer = torch.cat((past_value.type_as(value_layer),
                                             value_layer),
                                            dim=-2)
                presents = (key_layer, value_layer)
                mixed_query = _transpose_for_scores(mixed_query, False, True)
                key_layer = _transpose_for_scores(
                    key_layer,
                    True,
                    True) / (norm_factor if config.scale_attention else 1.0)
                value_layer = _transpose_for_scores(value_layer, False, True)
                if layer_past is None:
                    attn_key_value = score_context_func(
                        mixed_query,
                        key_layer,
                        torch.empty(1),
                        ((1 - input_mask).half() *
                         minus_inf) if input_mask.dtype == torch.int64 else input_mask,
                        value_layer,
                        torch.empty(1),
                        num_attention_heads_per_partition,
                        (1 / norm_factor if config.scale_attention else 1.0),
                        (not unfused_mode),  # noqa: F821
                        config.triangular_masking,
                        config.local_attention,
                        config.window_size,
                        no_masking)
                else:
                    attn_key_value = score_context_func(
                        mixed_query,
                        (key_layer if unfused_mode else past_key.type_as(key_layer)),  # noqa: F821
                        key_layer,
                        ((1 - input_mask).half() *
                         minus_inf) if input_mask.dtype == torch.int64 else input_mask,
                        (value_layer
                         if unfused_mode else past_value.type_as(value_layer)),  # noqa: F821
                        value_layer,
                        num_attention_heads_per_partition,
                        (1 / norm_factor if config.scale_attention else 1.0),
                        (not unfused_mode),  # noqa: F821
                        config.triangular_masking,
                        config.local_attention,
                        config.window_size,
                        no_masking)
                if unfused_mode:  # noqa: F821
                    context_layer, _, _ = attn_key_value
                else:
                    context_layer, key_layer, value_layer = attn_key_value

                # Transpose Context
                context_layer = _transpose_for_context(context_layer)

                return context_layer, presents[0], presents[1] # atten_output, key_layer, value_layer
            else:
                # Note: This modification is added for the BLOOM-176B model and will be removed later!
                if config.bigscience_bloom:
                    context_layer, presents = backup_attention(qkv_out, layer_past, alibi, input_mask, norm_factor)
                    return context_layer, presents[0], presents[1] #key_layer, value_layer
                else:
                    if alibi is not None:
                        batch_heads = qkv_out.shape[0] * num_attention_heads_per_partition
                        offset = dist.get_rank() * batch_heads if dist.is_initialized(
                        ) else 0
                        sliced_alibi = alibi[offset:batch_heads + offset, :, :]

                    attn_key_value = score_context_func(
                        qkv_out,
                        ((1 - input_mask).to(qkv_out.dype) *
                         minus_inf) if input_mask.dtype == torch.int64 else input_mask,
                        config.rotary_dim,
                        config.rotate_half,
                        config.rotate_every_two,
                        num_attention_heads_per_partition,
                        (1 / norm_factor if config.scale_attention else 1.0),
                        config.triangular_masking,
                        config.local_attention,
                        config.window_size,
                        no_masking,
                        config.layer_id,
                        DeepSpeedTransformerInference.layer_id,
                        sliced_alibi if alibi is not None else torch.empty(1))
                    context_layer, key_layer, value_layer = attn_key_value
                    return context_layer, key_layer, value_layer

        def selfAttention_fp():
            vector_matmul_func = inference_cuda_module.vector_matmul_fp16 if config.fp16 else \
                                    inference_cuda_module.vector_matmul_fp32

            head_size = (attn_qkvw.shape[-1] // 3 // num_attention_heads_per_partition)
            if not config.pre_layer_norm:
                linear_func = inference_cuda_module.linear_layer_fp16 if config.fp16 else \
                                    inference_cuda_module.linear_layer_fp32

                qkv_out = linear_func(input,
                                      attn_qkvw,
                                      attn_qkvb,
                                      DeepSpeedTransformerInference.layer_id,
                                      head_size)
            else:
                qkv_func = inference_cuda_module.qkv_gemm_fp16 if config.fp16 else \
                                    inference_cuda_module.qkv_gemm_fp32
                qkv_out = qkv_func(
                    input,
                    attn_qkvw,
                    attn_qkvw.scale,
                    (attn_qkvb if attn_qkvb is not None else norm_b),
                    norm_w,
                    norm_b,
                    config.epsilon,
                    (attn_qkvb is not None),
                    1 if config.bigscience_bloom else
                    DeepSpeedTransformerInference.layer_id,
<<<<<<< HEAD
                    config.bigscience_bloom,
                    head_size)
=======
                    config.q_int8)
>>>>>>> 5505e247
            context_layer, key_layer, value_layer = compute_attention(qkv_out[0] if isinstance(qkv_out, list) else qkv_out, input_mask)
            output = vector_matmul_func(context_layer,
                                        attn_ow,
                                        False,
                                        attn_ow.scale,
                                        config.q_int8)

            return output, key_layer, value_layer, context_layer, qkv_out[-1]

        def selfAttention_int8():
            if not config.pre_layer_norm:
                qkv_out = inference_cuda_module.linear_layer_int8(
                    input,
                    attn_qkvw,
                    attn_qkvb,
                    q_scales[0],
                    (q_groups * (3 if qkv_merging else 1) * (2**merge_count)))

            else:
                qkv_out = inference_cuda_module.qkv_gemm_int8(
                    input,
                    attn_qkvw,
                    attn_qkvb,
                    norm_w,
                    norm_b,
                    config.epsilon,
                    q_scales[0],
                    (q_groups * (3 if qkv_merging else 1) * (2**merge_count)),
                    (attn_qkvb is not None))
            context_layer, key_layer, value_layer = compute_attention(qkv_out)
            output = inference_cuda_module.vector_matmul_int8(context_layer,
                                                              attn_ow,
                                                              q_scales[1],
                                                              q_groups,
                                                              (merge_count))
            return output, key_layer, value_layer, context_layer

        if False:  #config.q_int8:
            output, key_layer, value_layer, context_layer = selfAttention_int8()
        else:
            output, key_layer, value_layer, context_layer, inp_norm = selfAttention_fp()
        if config.mlp_after_attn and mp_group is not None and dist.get_world_size(
                group=mp_group) > 1:
            dist.all_reduce(output, group=mp_group)

        return (output, key_layer, value_layer, context_layer, inp_norm)

    @staticmethod
    def backward(ctx, grad_output, grad_output1, grad_output2, grad_output3):
        raise RuntimeError('You are running with DeepSpeed Inference mode. \
                            Please switch to Training mode for running backward!')


class DeepSpeedSelfAttention(nn.Module):
    num_layers = 0

    def __init__(self,
                 config,
                 mp_group=None,
                 q_scales=None,
                 q_groups=1,
                 merge_count=1,
                 qkv_merging=False):
        super(DeepSpeedSelfAttention, self).__init__()
        self.config = config
        data_type = torch.int8 if config.q_int8 else torch.half if config.fp16 else torch.float
        data_type_fp = torch.half if config.fp16 else torch.float
        self.config.layer_id = DeepSpeedSelfAttention.num_layers
        DeepSpeedSelfAttention.num_layers = DeepSpeedSelfAttention.num_layers + 1
        device = torch.cuda.current_device() if config.bigscience_bloom else 'cpu'
        self.attn_qkvw = nn.Parameter(torch.empty(
            self.config.hidden_size,
            (self.config.hidden_size // self.config.mp_size) * 3,
            dtype=data_type,
            device=device),
                                      requires_grad=False)
        self.attn_qkvb = nn.Parameter(torch.empty(
            (self.config.hidden_size // self.config.mp_size) * 3,
            dtype=data_type_fp,
            device=device),
                                      requires_grad=False)

        self.attn_ow = nn.Parameter(torch.empty(self.config.hidden_size //
                                                self.config.mp_size,
                                                self.config.hidden_size,
                                                dtype=data_type,
                                                device=device),
                                    requires_grad=False)

        self.attn_ob = nn.Parameter(torch.empty(self.config.hidden_size,
                                                dtype=data_type_fp,
                                                device=device),
                                    requires_grad=False)

        self.num_attention_heads_per_partition = self.config.heads // self.config.mp_size
        self.hidden_size_per_partition = self.config.hidden_size // self.config.mp_size
        self.hidden_size_per_attention_head = self.config.hidden_size // self.config.heads

        self.mp_group = mp_group

        # used for quantization
        self.q_scales = q_scales
        self.q_groups = q_groups
        self.merge_count = int(math.log2(merge_count))

        self.norm_factor = math.sqrt(
            math.sqrt(self.config.hidden_size // self.config.heads))
        self.qkv_merging = qkv_merging

        self.score_context_func = inference_cuda_module.softmax_context_fp32 if (not config.fp16) else \
                                    inference_cuda_module.softmax_context_fp16

    def forward(self,
                input,
                input_mask,
                head_mask=None,
                layer_past=None,
                get_present=False,
                encoder_hidden_states=None,
                encoder_attention_mask=None,
                output_attentions=False,
                norm_w=None,
                norm_b=None,
                alibi=None):
        output = DeepSpeedSelfAttentionFunction.apply(
            input,
            input_mask,
            head_mask,
            layer_past,
            get_present,
            encoder_hidden_states,
            encoder_attention_mask,
            output_attentions,
            norm_w,
            norm_b,
            self.config,
            self.attn_qkvw,
            self.attn_qkvb,
            self.num_attention_heads_per_partition,
            self.norm_factor,
            self.hidden_size_per_partition,
            self.attn_ow,
            self.attn_ob,
            self.mp_group,
            self.q_scales,
            self.q_groups,
            self.merge_count,
            self.qkv_merging,
            self.score_context_func,
            alibi)

        return output


class DeepSpeedMLPFunction(Function):
    @staticmethod
    def forward(ctx,
                input,
                residual,
                residual_norm,
                bias,
                inter_w,
                inter_b,
                attn_nw,
                attn_nb,
                config,
                mp_group,
                output_b,
                output_w,
                q_scales,
                q_groups,
                merge_count,
                mlp_gemm_func,
                fused_gemm_gelu,
                vector_matmul_func,
                bias_residual_func,
                activation_func_type=ActivationFuncType.GELU):

        if attn_nw is None:
            output = fused_gemm_gelu(residual_norm,
                                     inter_w,
                                     inter_b,
                                     output_w,
                                     config.epsilon,
                                     config.pre_layer_norm,
                                     False)
        else:
            intermediate, residual_add = mlp_gemm_func(input,
                                             residual,
                                             bias,
                                             inter_w,
                                             inter_b,
                                             attn_nw,
                                             attn_nb,
                                             config.epsilon,
                                             config.pre_layer_norm,
                                             config.mlp_after_attn,
                                             inter_w.scale,
                                             config.q_int8,
                                             config.mlp_act_func_type)
            output = vector_matmul_func(intermediate,
                                        output_w,
                                        False,
                                        output_w.scale,
                                        config.q_int8)
        inference_cuda_module.residual_add(
            output,
            residual if config.pre_layer_norm else residual_add,
            input,
            output_b,
            bias if bias is not None else output_b,
            config.mp_size,
            config.mlp_after_attn,
            bias is not None,
            config.pre_layer_norm)
        if mp_group is not None and dist.get_world_size(group=mp_group) > 1:
            dist.all_reduce(output, group=mp_group)
        return output

    @staticmethod
    def backward(ctx, grad_output):
        raise RuntimeError('You are running with DeepSpeed Inference mode. \
                            Please switch to Training mode for running backward!')


class DeepSpeedMLP(nn.Module):
    def __init__(self,
                 config,
                 mp_group=None,
                 q_scales=None,
                 q_groups=1,
                 merge_count=1,
                 mlp_extra_grouping=False):
        super(DeepSpeedMLP, self).__init__()

        self.config = config
        data_type = torch.int8 if config.q_int8 else torch.half if config.fp16 else torch.float
        data_type_fp = torch.half if config.fp16 else torch.float
        device = torch.cuda.current_device() if config.bigscience_bloom else 'cpu'
        self.attn_nw = nn.Parameter(torch.empty(self.config.hidden_size,
                                                dtype=data_type_fp,
                                                device=device),
                                    requires_grad=False)
        self.attn_nb = nn.Parameter(torch.empty(self.config.hidden_size,
                                                dtype=data_type_fp,
                                                device=device),
                                    requires_grad=False)
        self.inter_w = nn.Parameter(torch.empty(self.config.hidden_size,
                                                self.config.intermediate_size //
                                                self.config.mp_size,
                                                dtype=data_type,
                                                device=device),
                                    requires_grad=False)
        self.inter_b = nn.Parameter(torch.empty(self.config.intermediate_size //
                                                self.config.mp_size,
                                                dtype=data_type_fp,
                                                device=device),
                                    requires_grad=False)
        self.output_w = nn.Parameter(torch.empty(
            (self.config.intermediate_size // self.config.mp_size),
            self.config.hidden_size,
            dtype=data_type,
            device=device),
                                     requires_grad=False)
        self.output_b = nn.Parameter(torch.empty(self.config.hidden_size,
                                                 dtype=data_type_fp,
                                                 device=device),
                                     requires_grad=False)

        # used for quantization
        self.q_scales = q_scales
        self.q_groups = q_groups * 2 if mlp_extra_grouping else q_groups
        self.merge_count = int(math.log2(merge_count))

        self.mp_group = mp_group
        self.mlp_gemm_func = inference_cuda_module.mlp_gemm_fp16 if config.fp16 else \
                                    inference_cuda_module.mlp_gemm_fp32
        self.vector_matmul_func = inference_cuda_module.vector_matmul_fp16 if config.fp16 else \
                                inference_cuda_module.vector_matmul_fp32
        self.fused_gemm_gelu = inference_cuda_module.fused_gemm_gelu_fp16 if config.fp16 else \
                                    inference_cuda_module.fused_gemm_gelu_fp32

        self.bias_residual_func = inference_cuda_module.bias_residual_fp16 if config.fp16 or config.q_int8 else \
                                    inference_cuda_module.bias_residual_fp32

    def forward(self, input, residual, residual_norm, bias):
        return DeepSpeedMLPFunction.apply(input,
                                          residual,
                                          residual_norm,
                                          bias,
                                          self.inter_w,
                                          self.inter_b,
                                          self.attn_nw,
                                          self.attn_nb,
                                          self.config,
                                          self.mp_group,
                                          self.output_b,
                                          self.output_w,
                                          self.q_scales,
                                          self.q_groups,
                                          self.merge_count,
                                          self.mlp_gemm_func,
                                          self.fused_gemm_gelu,
                                          self.vector_matmul_func,
                                          self.bias_residual_func)


class DeepSpeedTransformerInference(nn.Module):
    """Initialize the DeepSpeed Transformer Layer.
        Arguments:
            layer_id: The layer index starting from 0, e.g. if model has 24 transformer layers,
                layer_id will be 0,1,2...23 when each layer object is instantiated
            config: An object of DeepSpeedInferenceConfig
            mp_group: Model parallelism group initialized on the modeling side.
            quantize_scales: This argument groups all the layers' scales used for quantization
            quantize_groups: Number of groups used for quantizing the model
            merge_count: Shows the number of model-parallel checkpoints merged before running inference.
                We use this argument to control the quantization scale for the model parameters if a bigger
                quantize-grouping than 1 is used.
            mlp_extra_grouping: This flag is used to show a 2x higher number of groups used for the MLP part
                of a Transformer layer. We use this feature for quantization to reduce the convergence impact
                for specific downstream tasks.
    """
    layer_id = 0

    def __init__(self,
                 config,
                 mp_group=None,
                 quantize_scales=None,
                 quantize_groups=1,
                 merge_count=1,
                 mlp_extra_grouping=False,
                 qkv_merging=False):
        super(DeepSpeedTransformerInference, self).__init__()

        self.config = config
        self.config.layer_id = DeepSpeedTransformerInference.layer_id
        DeepSpeedTransformerInference.layer_id += 1

        data_type = torch.half if config.fp16 else torch.float
        global inference_cuda_module
        if inference_cuda_module is None:
            builder = op_builder.InferenceBuilder()
            inference_cuda_module = builder.load()

        if DeepSpeedTransformerInference.layer_id == 1:
            log_dist(f"DeepSpeed-Inference config: {self.config.__dict__}", [0])

        self.attention = DeepSpeedSelfAttention(self.config,
                                                mp_group,
                                                quantize_scales,
                                                quantize_groups,
                                                merge_count,
                                                qkv_merging)
        self.mlp = DeepSpeedMLP(self.config,
                                mp_group,
                                quantize_scales,
                                quantize_groups,
                                merge_count,
                                mlp_extra_grouping)

        device = torch.cuda.current_device() if config.bigscience_bloom else 'cpu'
        self.norm_w = nn.Parameter(torch.empty(self.config.hidden_size,
                                               dtype=data_type,
                                               device=device),
                                   requires_grad=False)
        self.norm_b = nn.Parameter(torch.empty(self.config.hidden_size,
                                               dtype=data_type,
                                               device=device),
                                   requires_grad=False)
        self.layer_past = None

    def forward(
            self,
            input,
            input_mask=None,
            attention_mask=None,
            head_mask=None,
            layer_past=None,
            get_key_value=False,
            get_present=False,
            encoder_output=None,
            enc_dec_attn_mask=None,
            encoder_hidden_states=None,
            encoder_attention_mask=None,
            use_cache=False,
            alibi=None,
            output_attentions=False,
            # TODO(arashb): 'layer_head_mask' and 'past_key_value' are only added to satisfy the OPT models API.
            # This needs to be redesigned later!
            layer_head_mask=None,
            past_key_value=None):
        get_present = (get_present or get_key_value or use_cache)
        input_mask = input_mask if attention_mask is None else attention_mask

        # We set the prev key/value to None when there is a prompt
        if input.shape[1] > 1:
            self.layer_past = None
        layer_past = layer_past if layer_past is not None else self.layer_past
        head_mask = layer_head_mask if layer_head_mask is not None else head_mask

        attn_mask = None
        if isinstance(input, tuple):
            attn_mask = input[1]
            input = input[0]
        input_type = input.dtype

        if (self.config.fp16 or self.config.q_int8) \
            and input.dtype == torch.float:
            input = input.half()

        with torch.no_grad():
            attention_output, key, value, context_outputtn_ctx, inp_norm = \
                                     self.attention(input,
                                              input_mask,
                                              head_mask,
                                              layer_past,
                                              get_present,
                                              encoder_hidden_states,
                                              encoder_attention_mask,
                                              output_attentions,
                                              self.norm_w,
                                              self.norm_b,
                                              alibi)
            presents = (key, value)
            self.layer_past = presents if layer_past is None else None
            output = self.mlp(attention_output, input, inp_norm, self.attention.attn_ob)

            if not self.config.pre_layer_norm:
                ds_layernorm = inference_cuda_module.layer_norm_fp16 if self.config.fp16 or self.config.q_int8 else \
                                        inference_cuda_module.layer_norm_fp32
                output = ds_layernorm(output,
                                      self.norm_w,
                                      self.norm_b,
                                      self.config.epsilon)

            output = output.to(input_type)
        if get_present:
            output = (output, presents)

        if self.config.return_tuple:
            return output if type(output) is tuple else (output, attn_mask)
        else:
            return output<|MERGE_RESOLUTION|>--- conflicted
+++ resolved
@@ -427,12 +427,9 @@
                     (attn_qkvb is not None),
                     1 if config.bigscience_bloom else
                     DeepSpeedTransformerInference.layer_id,
-<<<<<<< HEAD
                     config.bigscience_bloom,
-                    head_size)
-=======
+                    head_size,
                     config.q_int8)
->>>>>>> 5505e247
             context_layer, key_layer, value_layer = compute_attention(qkv_out[0] if isinstance(qkv_out, list) else qkv_out, input_mask)
             output = vector_matmul_func(context_layer,
                                         attn_ow,
